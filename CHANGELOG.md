# Version changelog

<<<<<<< HEAD
=======
## 1.49.1

### Bug Fixes
 * Fixed reading of permissions for SQL objects ([#3800](https://github.com/databricks/terraform-provider-databricks/pull/3800)).
 * don't update `databricks_metastore` during creation if not required ([#3783](https://github.com/databricks/terraform-provider-databricks/pull/3783)).

### Documentation
 * Clarified schedule block in `databricks_job` ([#3805](https://github.com/databricks/terraform-provider-databricks/pull/3805)).
 * Use correct names for isolation mode for storage credentials and external locations ([#3804](https://github.com/databricks/terraform-provider-databricks/pull/3804)).
 * Fix incomplete note in databricks_workspace_binding resource ([#3806](https://github.com/databricks/terraform-provider-databricks/pull/3806))

### Internal Changes
 * Refactored `databricks_zones` and `databricks_spark_versions` data sources to Go SDK ([#3687](https://github.com/databricks/terraform-provider-databricks/pull/3687)).

### Exporter
 * Add support for exporting of Lakeview dashboards ([#3779](https://github.com/databricks/terraform-provider-databricks/pull/3779)).
 * Adding more retries for SCIM API calls ([#3807](https://github.com/databricks/terraform-provider-databricks/pull/3807))


## 1.49.0

### New Features and Improvements
 * Added `databricks_dashboard` resource ([#3729](https://github.com/databricks/terraform-provider-databricks/pull/3729)).
 * Added `databricks_schema` data source ([#3732](https://github.com/databricks/terraform-provider-databricks/pull/3732)).
 * Added support for binding storage credentials and external locations to specific workspaces ([#3678](https://github.com/databricks/terraform-provider-databricks/pull/3678)).
 * Added `databricks_volume` as data source  ([#3211](https://github.com/databricks/terraform-provider-databricks/pull/3211)).
 * Make the `schedule.pause_status` field read-only ([#3692](https://github.com/databricks/terraform-provider-databricks/pull/3692)).
 * Renamed `databricks_catalog_workspace_binding` to `databricks_workspace_binding` ([#3703](https://github.com/databricks/terraform-provider-databricks/pull/3703)).
 * Make `cluster_name_contains` optional in `databricks_clusters` data source ([#3760](https://github.com/databricks/terraform-provider-databricks/pull/3760)).
 * Tolerate OAuth errors in databricks_mws_workspaces when managing tokens ([#3761](https://github.com/databricks/terraform-provider-databricks/pull/3761)).
 * Permissions for `databricks_dashboard` resource ([#3762](https://github.com/databricks/terraform-provider-databricks/pull/3762)).
 * Fix model serving resource ([#3690](https://github.com/databricks/terraform-provider-databricks/pull/3690))

### Exporter
 * Emit directories during the listing only if they are explicitly configured in `-listing` ([#3673](https://github.com/databricks/terraform-provider-databricks/pull/3673)).
 * Export libraries specified as `requirements.txt` ([#3649](https://github.com/databricks/terraform-provider-databricks/pull/3649)).
 * Fix generation of `run_as` blocks in `databricks_job` ([#3724](https://github.com/databricks/terraform-provider-databricks/pull/3724)).
 * Use Go SDK structs for `databricks_job` resource ([#3727](https://github.com/databricks/terraform-provider-databricks/pull/3727)).
 * Clarify use of `-listing` and `-services` options ([#3755](https://github.com/databricks/terraform-provider-databricks/pull/3755)).
 * Improve code generation for SQL Endpoints ([#3764](https://github.com/databricks/terraform-provider-databricks/pull/3764))
 * Fix to support Serverless DLT ([#3796](https://github.com/databricks/terraform-provider-databricks/pull/3796))

### Documentation
 * Fix invalid priviledges in grants.md ([#3716](https://github.com/databricks/terraform-provider-databricks/pull/3716)).
 * Update cluster.md: add data_security_mode parameters `NONE` and `NO_ISOLATION` ([#3740](https://github.com/databricks/terraform-provider-databricks/pull/3740)).
 * Remove references to basic auth ([#3720](https://github.com/databricks/terraform-provider-databricks/pull/3720)).
 * Update resources diagram ([#3765](https://github.com/databricks/terraform-provider-databricks/pull/3765)).
 * Improve docs for Network Connectivity Config ([#3794](https://github.com/databricks/terraform-provider-databricks/pull/3794))
 * Document serverless flag in databricks_pipeline ([#3797](https://github.com/databricks/terraform-provider-databricks/pull/3797))
 * Add description of environment block to databricks_job ([#3798](https://github.com/databricks/terraform-provider-databricks/pull/3798))
 

### Internal Changes
 * Add Release tag ([#3748](https://github.com/databricks/terraform-provider-databricks/pull/3748)).
 * Improve Changelog by grouping changes ([#3747](https://github.com/databricks/terraform-provider-databricks/pull/3747)).
 * Change TF registry ownership ([#3736](https://github.com/databricks/terraform-provider-databricks/pull/3736)).
 * Refactored `databricks_cluster(s)` data sources to Go SDK ([#3685](https://github.com/databricks/terraform-provider-databricks/pull/3685)).
 * Upgrade databricks-sdk-go ([#3743](https://github.com/databricks/terraform-provider-databricks/pull/3743)).
 * Run goreleaser action in snapshot mode from merge queue ([#3646](https://github.com/databricks/terraform-provider-databricks/pull/3646)).
 * Make `dashboard_name` random in integration tests for `databricks_dashboard` resource ([#3763](https://github.com/databricks/terraform-provider-databricks/pull/3763)).
 * Clear stale go.sum values ([#3768](https://github.com/databricks/terraform-provider-databricks/pull/3768)).
 * Add "Owner" tag to test cluster in acceptance test ([#3771](https://github.com/databricks/terraform-provider-databricks/pull/3771)).
 * Fix integration test for restrict workspace admins setting ([#3772](https://github.com/databricks/terraform-provider-databricks/pull/3772)).
 * Add "Owner" tag to test SQL endpoint in acceptance test ([#3774](https://github.com/databricks/terraform-provider-databricks/pull/3774)).
 * Move PR message validation to a separate workflow ([#3777](https://github.com/databricks/terraform-provider-databricks/pull/3777)).
 * Trigger the validate workflow in the merge queue ([#3782](https://github.com/databricks/terraform-provider-databricks/pull/3782)).
 * Update properties for managed SQL table on latest DBR ([#3784](https://github.com/databricks/terraform-provider-databricks/pull/3784)).
 * Add "Owner" tag to test SQL endpoint in acceptance test ([#3785](https://github.com/databricks/terraform-provider-databricks/pull/3785)).
 * Ignore managed property for liquid clustering integration test ([#3786](https://github.com/databricks/terraform-provider-databricks/pull/3786))
 * Fix processing of quoted titles ([#3790](https://github.com/databricks/terraform-provider-databricks/pull/3790))



>>>>>>> 1a309c81
## 1.48.3

### Internal Changes 
 * Bump Go SDK to `0.43.2` ([#3750](https://github.com/databricks/terraform-provider-databricks/pull/3750))
 * Added new `APIErrorBody` struct and update deps ([#3745](https://github.com/databricks/terraform-provider-databricks/pull/3745))

## 1.48.2

### New Features and Improvements
* Added isolation mode support for `databricks_external_location` & `databricks_storage_credential` ([#3704](https://github.com/databricks/terraform-provider-databricks/pull/3704)).
* Add terraform support for periodic triggers ([#3700](https://github.com/databricks/terraform-provider-databricks/pull/3700)).


## 1.48.1

### New Features and Improvements
* Fixed case sensitivity for principals in `databricks_grants` and `databricks_grant` ([#3708](https://github.com/databricks/terraform-provider-databricks/pull/3708)).


### Documentation Changes
* Update cluster policy doc ([#3707](https://github.com/databricks/terraform-provider-databricks/pull/3707)).


### Internal Changes
* Refactor some common functions for workspace bindings ([#3702](https://github.com/databricks/terraform-provider-databricks/pull/3702)).


## 1.48.0

### New Features and Improvements
* Add customize diff for `databricks_grant` and `databricks_grants` for case insensitivity & spaces in grants ([#3657](https://github.com/databricks/terraform-provider-databricks/pull/3657)).
* Fix detection of local file changes in `databricks_file` ([#3662](https://github.com/databricks/terraform-provider-databricks/pull/3662)).
* Apply all cluster validations to jobs cluster references ([#3651](https://github.com/databricks/terraform-provider-databricks/pull/3651)).
* Fixed: Issue with `databricks_cluster` resource using `exporter` does not include cluster libraries ([#3674](https://github.com/databricks/terraform-provider-databricks/pull/3674)).
* Relaxed cluster check for `databricks_sql_permissions` ([#3683](https://github.com/databricks/terraform-provider-databricks/pull/3683)).
* Update jobs library fields from set to list ([#3669](https://github.com/databricks/terraform-provider-databricks/pull/3669)).
* Added `CAN_MONITOR` permission to SQL warehouses in `databricks_permissions` ([#3681](https://github.com/databricks/terraform-provider-databricks/pull/3681)).


### Documentation Changes
 * Fix errors in Unity Catalog data sources documentation ([#3656](https://github.com/databricks/terraform-provider-databricks/pull/3656)).
 * Rename default_namespace_setting documentation to correct name ([#3682](https://github.com/databricks/terraform-provider-databricks/pull/3682)).
 * Fix private DNS zone resource name in ADB PL Simplified guide ([#3664](https://github.com/databricks/terraform-provider-databricks/pull/3664)).
 * Added links to Terraform modules and removed mention of E2 arch ([#3667](https://github.com/databricks/terraform-provider-databricks/pull/3667)).


### Internal Changes
 * Update CodeQL actions to v3 ([#3648](https://github.com/databricks/terraform-provider-databricks/pull/3648)).
 * Ensure jobs tests check for error ([#3666](https://github.com/databricks/terraform-provider-databricks/pull/3666)).


### Dependency updates
 * Update to use Go 1.22 ([#3647](https://github.com/databricks/terraform-provider-databricks/pull/3647)).
 * Bump github.com/databricks/databricks-sdk-go from 0.41.0 to 0.42.0 ([#3638](https://github.com/databricks/terraform-provider-databricks/pull/3638)).
 * Bump github.com/databricks/databricks-sdk-go from 0.42.0 to 0.43.0 ([#3697](https://github.com/databricks/terraform-provider-databricks/pull/3697)).

## 1.47.0

### New Features and Improvements

* Added `gcp_workspace_sa` computed attribute to `databricks_mws_workspaces` ([#3617](https://github.com/databricks/terraform-provider-databricks/pull/3617)).
* Added `storage_credential_id` attribute to `databricks_storage_credential` resource ([#3636](https://github.com/databricks/terraform-provider-databricks/pull/3636)).
* Added `full_name` attribute to `databricks_system_schema` resource ([#3634](https://github.com/databricks/terraform-provider-databricks/pull/3634)).
* Fix SQL table column type throws error ([#3501](https://github.com/databricks/terraform-provider-databricks/pull/3501)).
* Add `aws_unity_catalog_assume_role_policy` data source ([#3622](https://github.com/databricks/terraform-provider-databricks/pull/3622)).
* Fix bug for job creation with `num_workers = 0` ([#3642](https://github.com/databricks/terraform-provider-databricks/pull/3642)).

### Documentation Changes

* Document support of `requirements.txt` specification in cluster libraries ([#3637](https://github.com/databricks/terraform-provider-databricks/pull/3637)).
* Clarify about trailing slash character in file arrival trigger URL in `databricks_job` resource ([#3635](https://github.com/databricks/terraform-provider-databricks/pull/3635)).
* Clarify about `autotermination_minutes` in `databricks_job` clusters ([#3641](https://github.com/databricks/terraform-provider-databricks/pull/3641)).

### Dependency updates:

 * Bump golang.org/x/mod from 0.17.0 to 0.18.0 ([#3643](https://github.com/databricks/terraform-provider-databricks/pull/3643)).

## 1.46.0

### New Features and Improvements
* Do not suppress diff if it is explicitly changed to zero ([#3611](https://github.com/databricks/terraform-provider-databricks/pull/3611)).
* Fixed `resource_cluster` bug with ebs volume fields ([#3613](https://github.com/databricks/terraform-provider-databricks/pull/3613)).
* Remove and update default params for `resource_model_serving` ([#3608](https://github.com/databricks/terraform-provider-databricks/pull/3608)).
* Added `LocalSsdCount` in `GcpAttributes` to ForceSendFields for [databricks_cluster](https://registry.terraform.io/providers/databricks/databricks/latest/docs/resources/cluster) resource ([#3631](https://github.com/databricks/terraform-provider-databricks/pull/3631)).

### Documentation Changes
* Remove usage of deprecated `azurerm` options from PL guides ([#3606](https://github.com/databricks/terraform-provider-databricks/pull/3606)).
* Remove table update trigger from `job.md` ([#3621](https://github.com/databricks/terraform-provider-databricks/pull/3621)). 

### Internal Changes
* Jobs Methods GoSDK Migration  ([#3577](https://github.com/databricks/terraform-provider-databricks/pull/3577)).
* Revert "Set ForceSendFields for boolean/integer values explicitly set to false/0 ([#3385](https://github.com/databricks/terraform-provider-databricks/pull/3385))" ([#3627](https://github.com/databricks/terraform-provider-databricks/pull/3627)).
 * Revert `RemoveUnnecessaryFieldsFromForceSendFields` ([#3626](https://github.com/databricks/terraform-provider-databricks/pull/3626)).


## 1.45.0

### New Features and Improvements
 * Fix control run state failures for `databricks_job` resource ([#3585](https://github.com/databricks/terraform-provider-databricks/pull/3585)).
 * Added support for popular column types for `resource_sql_table` ([#3528](https://github.com/databricks/terraform-provider-databricks/pull/3528)).
 * Modify state upgrader to remove `ebs_volume_iops` set to zero ([#3601](https://github.com/databricks/terraform-provider-databricks/pull/3601)).
 * Added `databricks_enhanced_security_monitoring_workspace_setting ` resource for ESC (Enhanced Compliance and Security) settings ([#3563](https://github.com/databricks/terraform-provider-databricks/pull/3563)).
 * Added `databricks_automatic_cluster_update_workspace_setting` resource ([#3444](https://github.com/databricks/terraform-provider-databricks/pull/3444)).
 * Added `databricks_compliance_security_profile_workspace_setting` resource ([#3564](https://github.com/databricks/terraform-provider-databricks/pull/3564)).
 * Added route optimized option to model serving terraform ([#3572](https://github.com/databricks/terraform-provider-databricks/pull/3572)).
 * Rename lakehouse monitor to quality monitor ([#3584](https://github.com/databricks/terraform-provider-databricks/pull/3584)).


### Documentation Changes
 * Fix documentation for `databricks_storage_credential` and `databricks_external_location` data sources ([#3588](https://github.com/databricks/terraform-provider-databricks/pull/3588)).


### Exporter
 * Add support for `databricks_mws_permission_assignment` resource ([#3562](https://github.com/databricks/terraform-provider-databricks/pull/3562)).
 * Don't list directories in the incremental mode ([#3569](https://github.com/databricks/terraform-provider-databricks/pull/3569)).


### Internal Changes
 * Added TestMwsAccServicePrincipalResourceOnAws to flaky tests ([#3580](https://github.com/databricks/terraform-provider-databricks/pull/3580)).
 * Fix bug in collectionToMaps ([#3581](https://github.com/databricks/terraform-provider-databricks/pull/3581)).
 * Make customizable error logs more readable ([#3583](https://github.com/databricks/terraform-provider-databricks/pull/3583)).


### Dependency updates
 * Bump github.com/databricks/databricks-sdk-go from 0.40.1 to 0.41.0 ([#3604](https://github.com/databricks/terraform-provider-databricks/pull/3604)).
 * Bump github.com/hashicorp/terraform-plugin-sdk/v2 from 2.33.0 to 2.34.0 ([#3594](https://github.com/databricks/terraform-provider-databricks/pull/3594)).

## 1.44.0

### New Features and Improvements
* Add owner support to `databricks_sql_table` ([#3570](https://github.com/databricks/terraform-provider-databricks/pull/3570)).
* Add `databricks_catalog` data source ([#3573](https://github.com/databricks/terraform-provider-databricks/pull/3573)).
* Add `databricks_table` data source ([#3571](https://github.com/databricks/terraform-provider-databricks/pull/3571)).
* Add `databricks_mlflow_experiment` data source ([#2389](https://github.com/databricks/terraform-provider-databricks/pull/2389)).

### Documentation Changes

### Exporter
* Fix rare race condition with variables map ([#3568](https://github.com/databricks/terraform-provider-databricks/pull/3568)).

### Internal Changes

Dependency updates:

 * Bump go SDK to 0.40.1 ([#3574](https://github.com/databricks/terraform-provider-databricks/pull/3574)), featuring improvements in tracing and debuggability of failed requests.

## 1.43.0

### New Features and Improvements
* Added state upgrader to remove `max_clusters_per_user` and ebs volume attributes set to zero ([#3551](https://github.com/databricks/terraform-provider-databricks/pull/3551)).
* Robust retries for workspace get-status ([#3550](https://github.com/databricks/terraform-provider-databricks/pull/3550)).
* Updated data_aws_crossaccount_policy to format resource string with account and region ([#3544](https://github.com/databricks/terraform-provider-databricks/pull/3544)).
* Fixed Issue: The field `node_type_id` cannot be supplied when an instance pool ID is provided ([#3549](https://github.com/databricks/terraform-provider-databricks/pull/3549))

### Documentation Changes
* Fixed error message typo in mounts.go ([#3552](https://github.com/databricks/terraform-provider-databricks/pull/3552)).
* State the options for run_if ([#3548](https://github.com/databricks/terraform-provider-databricks/pull/3548)).

### Exporter
* Don't emit all UC objects when handling dependencies ([#3556](https://github.com/databricks/terraform-provider-databricks/pull/3556)).
* Track removed objects during the `Emit` phase ([#3554](https://github.com/databricks/terraform-provider-databricks/pull/3554)).
* Optimize generation of `databricks_group_member` resource ([#3559](https://github.com/databricks/terraform-provider-databricks/pull/3559)).
* Included some UC objects into default listing ([#3565](https://github.com/databricks/terraform-provider-databricks/pull/3565))

### Internal Changes
* Jobs GoSDK schema migration ([#3532](https://github.com/databricks/terraform-provider-databricks/pull/3532)).
* Stabilize integration tests ([#3542](https://github.com/databricks/terraform-provider-databricks/pull/3542)).


## 1.42.0

### New Features and Improvements
* Allow changes to `display_name` for `databricks_service_principal` ([#3523](https://github.com/databricks/terraform-provider-databricks/pull/3523)).
* Modify `databricks_repo` to support Git folders in the workspace ([#3447](https://github.com/databricks/terraform-provider-databricks/pull/3447)).
* Retry requests in the Databricks Go SDK until context timeout ([#3537](https://github.com/databricks/terraform-provider-databricks/pull/3537)).
* Set ForceSendFields for boolean/integer values explicitly set to false/0 ([#3385](https://github.com/databricks/terraform-provider-databricks/pull/3385)).

### Bug fixes
* Added `ConflictsWith` to legacy tasks in `databricks_job` to avoid errors when job parameters are used ([#3500](https://github.com/databricks/terraform-provider-databricks/pull/3500)).
* Fixed spn secret permanent diff ([#3525](https://github.com/databricks/terraform-provider-databricks/pull/3525)).
* Introduced `common.NoClientData` helper function and use it in `databricks_aws_crossaccount_policy` data source to allow its use with workspace- or account-level providers ([#3508](https://github.com/databricks/terraform-provider-databricks/pull/3508)).
* Set `id` attribute of `databricks_metastore` data source ([#3503](https://github.com/databricks/terraform-provider-databricks/pull/3503)).

### Documentation Changes
* Added documentation for compute options for tasks in `databricks_job` resource ([#3504](https://github.com/databricks/terraform-provider-databricks/pull/3504)).
* Added warning about depends_on order ([#3489](https://github.com/databricks/terraform-provider-databricks/pull/3489)).
* Fixed various doc typos ([#3512](https://github.com/databricks/terraform-provider-databricks/pull/3512)).
* Fixed `databricks_current_metastore` data source names in docs examples ([#3515](https://github.com/databricks/terraform-provider-databricks/pull/3515)).
* Improved Job documentation structure ([#3511](https://github.com/databricks/terraform-provider-databricks/pull/3511), [#3536](https://github.com/databricks/terraform-provider-databricks/pull/3536), [#3535](https://github.com/databricks/terraform-provider-databricks/pull/3535)).
* Removed confusing mention of cloud types for `databricks_clusters` and `databricks_sql_warehouses` data sources ([#3518](https://github.com/databricks/terraform-provider-databricks/pull/3518)).

### Exporter
* Added UC support for DLT pipelines ([#3494](https://github.com/databricks/terraform-provider-databricks/pull/3494)).
* Ignored instance pools with the empty name ([#3522](https://github.com/databricks/terraform-provider-databricks/pull/3522)).

### Internal Changes
* Added DATABRICKS_USER_AGENT_EXTRA ([#3520](https://github.com/databricks/terraform-provider-databricks/pull/3520)).
* Adjusted list of supported platforms in `godownloader-databricks-provider.sh` ([#3527](https://github.com/databricks/terraform-provider-databricks/pull/3527)).
* Switched to Go SDK for `databricks_directory` resource and data source ([#3509](https://github.com/databricks/terraform-provider-databricks/pull/3509)).
* Fixed codecov for repository ([#3530](https://github.com/databricks/terraform-provider-databricks/pull/3530)).

Dependency updates:

 * Bump databricks-sdk-go to v0.40.0 ([#3534](https://github.com/databricks/terraform-provider-databricks/pull/3534)).

## 1.41.0

### New Features and Improvements
 * Added resources for configuring Serverless network connectivity ([#3402](https://github.com/databricks/terraform-provider-databricks/pull/3402)).
 * Data source `databricks_current_metastore` should not error out for non-UC workspaces ([#3497](https://github.com/databricks/terraform-provider-databricks/pull/3497)).

### Exporter
 * Adjust retry error on deadline exceeded ([#3491](https://github.com/databricks/terraform-provider-databricks/pull/3491)).

### Internal Changes
 * Added account workspace setting type ([#3415](https://github.com/databricks/terraform-provider-databricks/pull/3415)).
 * Added test config ([#3487](https://github.com/databricks/terraform-provider-databricks/pull/3487)).
 * Refactor `CustomizeSchema` for `ResourceProvider` to skip unfeasible customizations ([#3481](https://github.com/databricks/terraform-provider-databricks/pull/3481)).
 * Bump golang.org/x/net from 0.22.0 to 0.23.0 ([#3493](https://github.com/databricks/terraform-provider-databricks/pull/3493)).


## 1.40.0

### New Features and Improvements
 * Added `enable_predictive_optimization` parameter for [databricks_catalog](https://registry.terraform.io/providers/databricks/databricks/latest/docs/resources/catalog) and [databricks_schema](https://registry.terraform.io/providers/databricks/databricks/latest/docs/resources/schema) resources. ([#3416](https://github.com/databricks/terraform-provider-databricks/pull/3416)).
 * Added deployment field to the databricks_pipeline resource ([#3428](https://github.com/databricks/terraform-provider-databricks/pull/3428)).
 * Added lookup by name or region to [databricks_metastore](https://registry.terraform.io/providers/databricks/databricks/latest/docs/data-sources/metastore) data source ([#3419](https://github.com/databricks/terraform-provider-databricks/pull/3419)).
 * Added `zone_id` to `gcp_attributes` of [databricks_instance_pool](https://registry.terraform.io/providers/databricks/databricks/latest/docs/resources/instance_pool) ([#3426](https://github.com/databricks/terraform-provider-databricks/pull/3426)).
 * Added support for SQL Notebooks execution in [databricks_job](https://registry.terraform.io/providers/databricks/databricks/latest/docs/resources/job) ([#3420](https://github.com/databricks/terraform-provider-databricks/pull/3420)).
 * Support adding and removing columns in [databricks_sql_table](https://registry.terraform.io/providers/databricks/databricks/latest/docs/resources/sql_table) ([#3381](https://github.com/databricks/terraform-provider-databricks/pull/3381)).
 * Fixed [databricks_entitlement](https://registry.terraform.io/providers/databricks/databricks/latest/docs/resources/entitlement) Update & Delete ([#3434](https://github.com/databricks/terraform-provider-databricks/pull/3434)).
 * Fixed [databricks_mws_private_access_settings](https://registry.terraform.io/providers/databricks/databricks/latest/docs/resources/mws_private_access_settings) creation ([#3439](https://github.com/databricks/terraform-provider-databricks/pull/3439)).
 * Fixed [databricks_user](https://registry.terraform.io/providers/databricks/databricks/latest/docs/resources/user) and [databricks_service_principal](https://registry.terraform.io/providers/databricks/databricks/latest/docs/resources/service_principal) integration tests ([#3469](https://github.com/databricks/terraform-provider-databricks/pull/3469)).
 * Fixed suppress_diff for webhook notifications at the task level in [databricks_job](https://registry.terraform.io/providers/databricks/databricks/latest/docs/resources/job) ([#3441](https://github.com/databricks/terraform-provider-databricks/pull/3441)).
 * Only suppress diff for `run_if` when it is `ALL_SUCCESS` ([#3454](https://github.com/databricks/terraform-provider-databricks/pull/3454)).
 * Used Account client in the [databricks_aws_crossaccount_policy](https://registry.terraform.io/providers/databricks/databricks/latest/docs/data-sources/aws_crossaccount_policy) data source ([#3423](https://github.com/databricks/terraform-provider-databricks/pull/3423)).
 * Added data sources [databricks_external_locations](https://registry.terraform.io/providers/databricks/databricks/latest/docs/resources/external_locations) and [databricks_external_location](https://registry.terraform.io/providers/databricks/databricks/latest/docs/resources/external_location) ([#3464](https://github.com/databricks/terraform-provider-databricks/pull/3464)).
 * Added environment and environment_key to job settings ([#3461](https://github.com/databricks/terraform-provider-databricks/pull/3461)).
 * Added managed properties ([#3465](https://github.com/databricks/terraform-provider-databricks/pull/3465)).

### Documentation Changes
 * Use correct provider alias in AWS E2 provisioning guide ([#3425](https://github.com/databricks/terraform-provider-databricks/pull/3425)).
 * Document `pricing_tier` of [databricks_mws_workspaces](https://registry.terraform.io/providers/databricks/databricks/latest/docs/resources/mws_workspaces) resource ([#3433](https://github.com/databricks/terraform-provider-databricks/pull/3433)).
 * Updated documentation for Delta Sharing resources; refactoring relevant resources & data sources ([#3466](https://github.com/databricks/terraform-provider-databricks/pull/3466)).
 * Added description for new fields in [databricks_lakehouse_monitor](https://registry.terraform.io/providers/databricks/databricks/latest/docs/resources/lakehouse_monitor)
 * Update about using Databricks-managed service principals in all clouds ([#3482](https://github.com/databricks/terraform-provider-databricks/pull/3482))

### Exporter
 * Decrease a need for `get-status` calls for directories when listing workspace objects ([#3470](https://github.com/databricks/terraform-provider-databricks/pull/3470)).
 * Don't emit permissions and grants if object is going to be ignored ([#3417](https://github.com/databricks/terraform-provider-databricks/pull/3417)).
 * Don't generate references to ignored resources ([#3418](https://github.com/databricks/terraform-provider-databricks/pull/3418)).
 * Generate resource data from the object status obtained during the listing operation ([#3460](https://github.com/databricks/terraform-provider-databricks/pull/3460)).
 * Improve emitting of directories ([#3462](https://github.com/databricks/terraform-provider-databricks/pull/3462)).
 * Skip listing of jobs deployed with DABs ([#3445](https://github.com/databricks/terraform-provider-databricks/pull/3445)).

### Internal Changes
 * Migrated [databricks_cluster](https://registry.terraform.io/providers/databricks/databricks/latest/docs/resources/cluster) resource to Go SDK  ([#3376](https://github.com/databricks/terraform-provider-databricks/pull/3376)).
 * Used `ClusterSpec` in [databricks_cluster](https://registry.terraform.io/providers/databricks/databricks/latest/docs/resources/cluster) resource ([#3459](https://github.com/databricks/terraform-provider-databricks/pull/3459)).
 * Bump Go SDK to v0.38.0 ([#3458](https://github.com/databricks/terraform-provider-databricks/pull/3458)).
 * Bump golang.org/x/mod from 0.16.0 to 0.17.0 ([#3435](https://github.com/databricks/terraform-provider-databricks/pull/3435)).
 * Clean up integration tests and expose helper functions for identifying cloud ([#3438](https://github.com/databricks/terraform-provider-databricks/pull/3438)).
 * Fix integration tests for [databricks_entitlements](https://registry.terraform.io/providers/databricks/databricks/latest/docs/resources/entitlements) ([#3467](https://github.com/databricks/terraform-provider-databricks/pull/3467)).
 * Switch to use structs from Go SDK for [databricks_recipient](https://registry.terraform.io/providers/databricks/databricks/latest/docs/resources/recipient) resource ([#3400](https://github.com/databricks/terraform-provider-databricks/pull/3400)).
 * Make libraries in `resource_job` slice instead of set ([#3398](https://github.com/databricks/terraform-provider-databricks/pull/3398)).
 * Fixed `TestUcAccJobRunAsMutations`
 * Ensure tests are only run in the selected environment ([#3476](https://github.com/databricks/terraform-provider-databricks/pull/3476))
 * Use fixture cluster for `databricks_sql_permissions` integration test ([#3483](https://github.com/databricks/terraform-provider-databricks/pull/3483))
 * Improve integration tests for databricks_model_serving ([#3479](https://github.com/databricks/terraform-provider-databricks/pull/3479))


## 1.39.0

### New Features and Improvements
 * Add [databricks_online_table](https://registry.terraform.io/providers/databricks/databricks/latest/docs/resources/online_table) resource ([#3352](https://github.com/databricks/terraform-provider-databricks/pull/3352)).
 * Add resource provider registry ([#3347](https://github.com/databricks/terraform-provider-databricks/pull/3347)).
 * Add support for Vector Search Indexes ([#3266](https://github.com/databricks/terraform-provider-databricks/pull/3266)).
 * Add table update trigger in terraform API ([#3401](https://github.com/databricks/terraform-provider-databricks/pull/3401)).
 * Added `owner` attribute to [databricks_registered_model](https://registry.terraform.io/providers/databricks/databricks/latest/docs/resources/registered_model) ([#3366](https://github.com/databricks/terraform-provider-databricks/pull/3366)).
 * Added support for case insensitivity for id fields in UC resources ([#3164](https://github.com/databricks/terraform-provider-databricks/pull/3164)).
 * Allow changes to `display_name` of [databricks_group](https://registry.terraform.io/providers/databricks/databricks/latest/docs/resources/group) resource without recreating a group ([#3334](https://github.com/databricks/terraform-provider-databricks/pull/3334)).
 * Delete Vector Search Endpoint when we get an error while waiting for creation ([#3348](https://github.com/databricks/terraform-provider-databricks/pull/3348)).
 * Fix Read operation in [databricks_catalog_workspace_binding](https://registry.terraform.io/providers/databricks/databricks/latest/docs/resources/catalog_workspace_binding) so we can perform import ([#3276](https://github.com/databricks/terraform-provider-databricks/pull/3276)).
 * Fix integration test for sql column update ([#3384](https://github.com/databricks/terraform-provider-databricks/pull/3384)).
 * Fix sending `scale_to_zero_enabled` for `served_entities` in [databricks_model_serving](https://registry.terraform.io/providers/databricks/databricks/latest/docs/resources/model_serving) resource ([#3387](https://github.com/databricks/terraform-provider-databricks/pull/3387)).
 * Support persisting empty fields ([#3362](https://github.com/databricks/terraform-provider-databricks/pull/3362)).
 * [MLOPS-596] Add Lakehouse Monitor Resource ([#3238](https://github.com/databricks/terraform-provider-databricks/pull/3238)).

### Documentation Changes
 * Clarify disable as user deletion ([#3360](https://github.com/databricks/terraform-provider-databricks/pull/3360)).
 * Add `MODEL` to documentation about `data_object_type` in [databricks_share](https://registry.terraform.io/providers/databricks/databricks/latest/docs/resources/share) resource ([#3380](https://github.com/databricks/terraform-provider-databricks/pull/3380)).
 * Fix broken links in metastore-related docs ([#3356](https://github.com/databricks/terraform-provider-databricks/pull/3356)).
 * Update documentation about databricks-managed service principals ([#3350](https://github.com/databricks/terraform-provider-databricks/pull/3350)).
 * Fix code example for [databricks_storage_credentials](https://registry.terraform.io/providers/databricks/databricks/latest/docs/data-sources/storage_credentials) data source ([#3327](https://github.com/databricks/terraform-provider-databricks/pull/3327)).
 * Fix storage credential doc guide ([#3340](https://github.com/databricks/terraform-provider-databricks/pull/3340)).
 * Improve description of depends_on block ([#3390](https://github.com/databricks/terraform-provider-databricks/pull/3390)).
 * Improve job library documentation ([#3399](https://github.com/databricks/terraform-provider-databricks/pull/3399)).
 * [DOCS] change master to main & GH image raw links ([#3358](https://github.com/databricks/terraform-provider-databricks/pull/3358)).
 * [DOC] Removing NOTEBOOK_FILE from databricks_share ([#3353](https://github.com/databricks/terraform-provider-databricks/pull/3353)).
 * [MLOPS-717] Rename Amazon Bedrock ([#3403](https://github.com/databricks/terraform-provider-databricks/pull/3403)).
 
### Exporter
 * Don't generate resources with empty names ([#3345](https://github.com/databricks/terraform-provider-databricks/pull/3345)).
 * Remove too aggressive omitting for `volume_type` attribute of [databricks_volume](https://registry.terraform.io/providers/databricks/databricks/latest/docs/resources/volume) resource ([#3328](https://github.com/databricks/terraform-provider-databricks/pull/3328)).
 * Add an option for exporting secret values into `terraform.tfvars` ([#3372](https://github.com/databricks/terraform-provider-databricks/pull/3372)).
 * Add support for generation of dependencies between resources ([#3377](https://github.com/databricks/terraform-provider-databricks/pull/3377)).
 * Change listing behavior for metastore and storage credentials ([#3367](https://github.com/databricks/terraform-provider-databricks/pull/3367)).
 * Modify grants for some UC objects to allow handling of other owners ([#3357](https://github.com/databricks/terraform-provider-databricks/pull/3357)).
  
### Internal Changes
 * Add integration test for ForEachTask ([#3283](https://github.com/databricks/terraform-provider-databricks/pull/3283)).
 * Bump github.com/hashicorp/hcl/v2 from 2.20.0 to 2.20.1 ([#3405](https://github.com/databricks/terraform-provider-databricks/pull/3405)).
 * Bump github.com/zclconf/go-cty from 1.14.3 to 1.14.4 ([#3393](https://github.com/databricks/terraform-provider-databricks/pull/3393)).
 * Bump go-sdk version to 0.36.0 ([#3391](https://github.com/databricks/terraform-provider-databricks/pull/3391)).
 * Bump go-sdk version to 0.37.0 ([#3410](https://github.com/databricks/terraform-provider-databricks/pull/3410)).
 * Bump golang.org/x/mod from 0.15.0 to 0.16.0 ([#3329](https://github.com/databricks/terraform-provider-databricks/pull/3329)).
 * Bump google.golang.org/protobuf from 1.32.0 to 1.33.0 ([#3368](https://github.com/databricks/terraform-provider-databricks/pull/3368)).
 * Disable Lakehouse Monitoring integration tests on GCP ([#3355](https://github.com/databricks/terraform-provider-databricks/pull/3355)).
 * Increase default timeout for [databricks_vector_search_endpoint](https://registry.terraform.io/providers/databricks/databricks/latest/docs/resources/vector_search_endpoint) ([#3332](https://github.com/databricks/terraform-provider-databricks/pull/3332)).
 * Make StructToSchema work for recursive data types ([#3302](https://github.com/databricks/terraform-provider-databricks/pull/3302)).
 * Port [databricks_secret_scope](https://registry.terraform.io/providers/databricks/databricks/latest/docs/resources/secret_scope), [databricks_secret](https://registry.terraform.io/providers/databricks/databricks/latest/docs/resources/secret) and [databricks_secret_acl](https://registry.terraform.io/providers/databricks/databricks/latest/docs/resources/secret_acl) to Go SDK ([#3373](https://github.com/databricks/terraform-provider-databricks/pull/3373)).
 * SCIM patch to remove resources must not contain a value field ([#3374](https://github.com/databricks/terraform-provider-databricks/pull/3374)).
 * Update Aliases function for ResourceProvider to handle recursive structures more gracefully ([#3338](https://github.com/databricks/terraform-provider-databricks/pull/3338)).
 * Update Go SDK to latest + Fix backwards incompatible change ([#3333](https://github.com/databricks/terraform-provider-databricks/pull/3333)).
 * Update databricks_model_serving resource to match latest API spec/SDK ([#3093](https://github.com/databricks/terraform-provider-databricks/pull/3093)).
 * Update master to main in diff schema ([#3331](https://github.com/databricks/terraform-provider-databricks/pull/3331)).
 * improve [databricks_aws_crossaccount_policy](https://registry.terraform.io/providers/databricks/databricks/latest/docs/data-sources/aws_crossaccount_policy) data source ([#3343](https://github.com/databricks/terraform-provider-databricks/pull/3343)).
 * lock metastore assignment test ([#3386](https://github.com/databricks/terraform-provider-databricks/pull/3386)).
 * Added support for updating columns in databricks_sql_table resource ([#3359](https://github.com/databricks/terraform-provider-databricks/pull/3359)).

## 1.38.0

### New Features and Improvements
 * Use workspace-level default for `enable_serverless_compute` if not specified in [databricks_sql_global_config](https://registry.terraform.io/providers/databricks/databricks/latest/docs/resources/sql_global_config) ([#3279](https://github.com/databricks/terraform-provider-databricks/pull/3279)). Previously, this resource would disable serverless unless you set the deprecated `enable_serverless_compute` attribute to true. From this release, this resource will not modify `enable_serverless_compute`, leaving it as its default value (enabled) if unspecified.
 * Fixed webhook_notifications diff suppression for [databricks_job](https://registry.terraform.io/providers/databricks/databricks/latest/docs/resources/job) ([#3309](https://github.com/databricks/terraform-provider-databricks/pull/3309)).
 * Perform case-insensitive error message checking when using `force` in [databricks_user](https://registry.terraform.io/providers/databricks/databricks/latest/docs/resources/user) ([#3295](https://github.com/databricks/terraform-provider-databricks/pull/3295)).
 * Use stable IDs for settings resources ([#3314](https://github.com/databricks/terraform-provider-databricks/pull/3314)).

### Documentation Changes
 * Improved documentation for INTERNAL and INTERNAL_AND_EXTERNAL delta sharing scope in terraform  ([#3287](https://github.com/databricks/terraform-provider-databricks/pull/3287)).
 * Added user guide for new behaviours with UC by default ([#3318](https://github.com/databricks/terraform-provider-databricks/pull/3318)).
 * Expanded the note about private link in the troubleshooting guide ([#3319](https://github.com/databricks/terraform-provider-databricks/pull/3319)).
 * Document `storage_location` attribute of the [databricks_registered_model](https://registry.terraform.io/providers/databricks/databricks/latest/docs/resources/registered_model) ([#3249](https://github.com/databricks/terraform-provider-databricks/pull/3249)).
 * Various documentation improvements ([#3288](https://github.com/databricks/terraform-provider-databricks/pull/3288)).
 * Changed accounts_id to required ([#3244](https://github.com/databricks/terraform-provider-databricks/pull/3244)).

### Exporter
 * Improved support for Unity Catalog ([#3281](https://github.com/databricks/terraform-provider-databricks/pull/3281)).
 * Added generation of import blocks for easier importing existing resources in Terraform 1.5+ ([#3293](https://github.com/databricks/terraform-provider-databricks/pull/3293)).
 * Added support for [databricks_file](https://registry.terraform.io/providers/databricks/databricks/latest/docs/resources/file) resource ([#3301](https://github.com/databricks/terraform-provider-databricks/pull/3301)).

### Internal Changes
 * Set `Computed` field to `true` for `common.Resource` `account_id` attribute ([#3310](https://github.com/databricks/terraform-provider-databricks/pull/3310)).
 * Removed unnecessary alias from cluster resource ([#3298](https://github.com/databricks/terraform-provider-databricks/pull/3298)).
 * Bump Go SDK ([#3296](https://github.com/databricks/terraform-provider-databricks/pull/3296)).
 * Bump github.com/hashicorp/hcl/v2 from 2.19.1 to 2.20.0 ([#3317](https://github.com/databricks/terraform-provider-databricks/pull/3317)).
 * Bump github.com/hashicorp/terraform-plugin-sdk/v2 from 2.32.0 to 2.33.0 ([#3300](https://github.com/databricks/terraform-provider-databricks/pull/3300)).
 * Bump github.com/stretchr/testify from 1.8.4 to 1.9.0 ([#3323](https://github.com/databricks/terraform-provider-databricks/pull/3323)).
 * Bump github.com/zclconf/go-cty from 1.14.2 to 1.14.3 ([#3322](https://github.com/databricks/terraform-provider-databricks/pull/3322)).


## 1.37.1

### New Features and Improvements
 * Removed `CustomizeDiff` and Client Side Validation for [databricks_grants](https://registry.terraform.io/providers/databricks/databricks/latest/docs/resources/grants) ([#3290](https://github.com/databricks/terraform-provider-databricks/pull/3290)).
 * Added terraform support for restrict ws admins setting ([#3243](https://github.com/databricks/terraform-provider-databricks/pull/3243)).

### Internal Changes
 * Migrated [databricks_global_init_script](https://registry.terraform.io/providers/databricks/databricks/latest/docs/resources/global_init_script) to Go SDK ([#2036](https://github.com/databricks/terraform-provider-databricks/pull/2036)).
 * Bump github.com/hashicorp/terraform-plugin-sdk/v2 from 2.31.0 to 2.32.0 ([#3177](https://github.com/databricks/terraform-provider-databricks/pull/3177)).


## 1.37.0

### New Features and Improvements
 * Add [databricks_file](https://registry.terraform.io/providers/databricks/databricks/latest/docs/resources/file) resource ([#3265](https://github.com/databricks/terraform-provider-databricks/pull/3265)).
 * Add [databricks_storage_credential](https://registry.terraform.io/providers/databricks/databricks/latest/docs/resources/storage_credential) and [databricks_storage_credentials](https://registry.terraform.io/providers/databricks/databricks/latest/docs/data-sources/storage_credentials) data sources ([#3254](https://github.com/databricks/terraform-provider-databricks/pull/3254)).
 * Add `source` attribute to `dbt_task` and `sql_task.file` tasks to support files from workspace ([#3208](https://github.com/databricks/terraform-provider-databricks/pull/3208)).
 * Add computed `volume_path` attribute to [databricks_volume](https://registry.terraform.io/providers/databricks/databricks/latest/docs/resources/volume) resource ([#3272](https://github.com/databricks/terraform-provider-databricks/pull/3272)).
 * Add support for Vector Search Endpoints ([#3191](https://github.com/databricks/terraform-provider-databricks/pull/3191)).
 * [JOBS-16324] Terraform support for Foreach tasks (private preview) ([#3252](https://github.com/databricks/terraform-provider-databricks/pull/3252)).
 * fix: properly propagate auth_type to the databricks client ([#3273](https://github.com/databricks/terraform-provider-databricks/pull/3273)).

### Documentation Changes
 * Fix images and add note on setting multiple authorizations for workspace setup ([#3259](https://github.com/databricks/terraform-provider-databricks/pull/3259)).
 * Remove `data_object_type=TABLE` only restriction in [databricks_share](https://registry.terraform.io/providers/databricks/databricks/latest/docs/resources/share) ([#3108](https://github.com/databricks/terraform-provider-databricks/pull/3108)).
 * Remove legacy guides ([#3282](https://github.com/databricks/terraform-provider-databricks/pull/3282)).
 * Update `for_each_task` docs. ([#3271](https://github.com/databricks/terraform-provider-databricks/pull/3271)).
  
### Exporter
 * Support for some Unity Catalog resources ([#3242](https://github.com/databricks/terraform-provider-databricks/pull/3242)).
 * Rework handling of listings and interactive prompting ([#3241](https://github.com/databricks/terraform-provider-databricks/pull/3241)).
 * UC exporter databricks storage credential feature ([#3219](https://github.com/databricks/terraform-provider-databricks/pull/3219)).

### Internal Changes
 * Add CustomDiffFunc for health in sql_endpoint resources ([#3227](https://github.com/databricks/terraform-provider-databricks/pull/3227)).
 * Bump github.com/databricks/databricks-sdk-go 0.33.0 ([#3275](https://github.com/databricks/terraform-provider-databricks/pull/3275)).
 * Suppress diff on whitespace change for resources that often use HERE-docs ([#3251](https://github.com/databricks/terraform-provider-databricks/pull/3251)).
  

## 1.36.3

### New Features and Improvements
 * Explicitly set securable field when reading [databricks_grants](https://registry.terraform.io/providers/databricks/databricks/latest/docs/resources/grants) or [databricks_grant](https://registry.terraform.io/providers/databricks/databricks/latest/docs/resources/grant) ([#3246](https://github.com/databricks/terraform-provider-databricks/pull/3246)).

### Documentation Changes
 * Added information on `id` and other exposed attributes where appropriate ([#3237](https://github.com/databricks/terraform-provider-databricks/pull/3237)).
 * Fixed docs in metastore `databricks_grants` example ([#3239](https://github.com/databricks/terraform-provider-databricks/pull/3239)).

### Exporter
 * Detect & handle deleted workspace objects (notebooks/files/directories) when running in incremental mode ([#3225](https://github.com/databricks/terraform-provider-databricks/pull/3225)).

### Internal Changes
 * Make IterFields take in aliases ([#3207](https://github.com/databricks/terraform-provider-databricks/pull/3207)).


## 1.36.2

### New Features and Improvements
* Added [databricks_aws_unity_catalog_policy](https://registry.terraform.io/providers/databricks/databricks/latest/docs/resources/aws_unity_catalog_policy) data source ([#2483](https://github.com/databricks/terraform-provider-databricks/pull/2483)).
* Removed `omitempty` in `destination` fields in `clustes_api.go` ([#3232](https://github.com/databricks/terraform-provider-databricks/pull/3232)), to address ([#3231](https://github.com/databricks/terraform-provider-databricks/issues/3231))

### Exporter
* Omitted `git_provider` only for well-known Git URLs ([#3216](https://github.com/databricks/terraform-provider-databricks/pull/3216)).

### Internal Changes
* Bumped github.com/zclconf/go-cty from 1.14.1 to 1.14.2 ([#3144](https://github.com/databricks/terraform-provider-databricks/pull/3144)).
* Bumped golang.org/x/mod from 0.14.0 to 0.15.0 ([#3229](https://github.com/databricks/terraform-provider-databricks/pull/3229)).


## 1.36.1

### New Features and Improvements
* Fixed create storage credentials with owner for account ([#3184](https://github.com/databricks/terraform-provider-databricks/pull/3184)).

### Documentation Changes
* Removed AWS-only note for [databricks_service_principal_secret](https://registry.terraform.io/providers/databricks/databricks/latest/docs/resources/service_principal_secret) resource ([#3213](https://github.com/databricks/terraform-provider-databricks/pull/3213)).

### Internal Changes
* Fixed test: TestUcAccResourceSqlTable_Managed ([#3226](https://github.com/databricks/terraform-provider-databricks/pull/3226)).

## 1.36.0

### New Features and Improvements
* Added `databricks_volumes` as data source  ([#3150](https://github.com/databricks/terraform-provider-databricks/pull/3150)).
* Fixed updating owners for UC resources ([#3189](https://github.com/databricks/terraform-provider-databricks/pull/3189)).
* Validated metastore id for databricks_grant and databricks_grants resources ([#3159](https://github.com/databricks/terraform-provider-databricks/pull/3159)).
* Fixed `databricks_connection` regression when creating without owner ([#3186](https://github.com/databricks/terraform-provider-databricks/pull/3186)).
* Allow using empty strings as job parameters ([#3158](https://github.com/databricks/terraform-provider-databricks/pull/3158)).
* Changed type of value field of `JobsHealthRule` to `int64` ([#3215](https://github.com/databricks/terraform-provider-databricks/pull/3215)).


### Documentation Changes
* Various documentation updates ([#3198](https://github.com/databricks/terraform-provider-databricks/pull/3198)).
* Fixed typo in docs ([#3166](https://github.com/databricks/terraform-provider-databricks/pull/3166)).

### Exporter
* Timestamps are now added to log entries ([#3146](https://github.com/databricks/terraform-provider-databricks/pull/3146)).
* Add retries for `Search`, `ReadContext` and `Import` operations when importing the resource ([#3202](https://github.com/databricks/terraform-provider-databricks/pull/3202)).
* Performance improvements for big workspaces ([#3167](https://github.com/databricks/terraform-provider-databricks/pull/3167)).
* Fix generation of cluster policy resources ([#3185](https://github.com/databricks/terraform-provider-databricks/pull/3185)).
* Skip emitting of clusters that come from more cluster sources ([#3161](https://github.com/databricks/terraform-provider-databricks/pull/3161)).

### Internal Changes
* Migrated cluster schema to use the go-sdk struct ([#3076](https://github.com/databricks/terraform-provider-databricks/pull/3076)).
* Updated actions/setup-go to v5 ([#3154](https://github.com/databricks/terraform-provider-databricks/pull/3154)).
* Changed default branch from `master` to `main` ([#3174](https://github.com/databricks/terraform-provider-databricks/pull/3174)).
* Added .codegen.json configuration ([#3180](https://github.com/databricks/terraform-provider-databricks/pull/3180)).
* Used common.Resource consistently throughout the provider ([#3193](https://github.com/databricks/terraform-provider-databricks/pull/3193)).
* Fixed unit test ([#3201](https://github.com/databricks/terraform-provider-databricks/pull/3201)).
* Added test code for job task order ([#3183](https://github.com/databricks/terraform-provider-databricks/pull/3183)).
* Added unit test for `customizable_schema.go` ([#3192](https://github.com/databricks/terraform-provider-databricks/pull/3192)).
* Extended customizable schema with `AtLeastOneOf`, `ExactlyOneOf`, `RequiredWith` ([#3182](https://github.com/databricks/terraform-provider-databricks/pull/3182)).
* Fixed notebook parameters in acceptance test ([#3205](https://github.com/databricks/terraform-provider-databricks/pull/3205)).
* Introduced Generic Settings Resource ([#2997](https://github.com/databricks/terraform-provider-databricks/pull/2997)).
* Suppress diff should apply to new fields added in the same chained call to CustomizableSchema ([#3200](https://github.com/databricks/terraform-provider-databricks/pull/3200)).


## 1.35.0

### New Features and Improvements:
 * Allow custom tags on AWS customer managed VPC workspaces ([#3114](https://github.com/databricks/terraform-provider-databricks/pull/3114)).
 * Allow disabling serverless and photon for [databricks_sql_warehouse](https://registry.terraform.io/providers/databricks/databricks/latest/docs/resources/sql_warehouse) ([#3128](https://github.com/databricks/terraform-provider-databricks/pull/3128)).
 * Allow updating owner of [databricks_connection](https://registry.terraform.io/providers/databricks/databricks/latest/docs/resources/connection) ([#3080](https://github.com/databricks/terraform-provider-databricks/pull/3080)).
 * Fix public_access_enabled property for mws_private_access_settings ([#3132](https://github.com/databricks/terraform-provider-databricks/pull/3132)).
 
### Documentation Changes:
 * Reference OpenTofu support in TF Readme ([#3141](https://github.com/databricks/terraform-provider-databricks/pull/3141)).
 
### Exporter:
 * Better handling of ignored objects ([#3055](https://github.com/databricks/terraform-provider-databricks/pull/3055)).
 * Don't omit `source` for notebook tasks from workspace when there is a Git configuration ([#3120](https://github.com/databricks/terraform-provider-databricks/pull/3120)).
 * Improvements in jobs, DLT pipelines and policies ([#3140](https://github.com/databricks/terraform-provider-databricks/pull/3140)).
 * Small refactoring ([#3115](https://github.com/databricks/terraform-provider-databricks/pull/3115)).
 
### Internal Changes:
 * Add Self-Assume Capability to the Identity-Bound policy for IAM roles provisioned by TF ([#3124](https://github.com/databricks/terraform-provider-databricks/pull/3124)).
 * Bump TF provider to go 1.21 ([#3129](https://github.com/databricks/terraform-provider-databricks/pull/3129)).
 * Bump github.com/cloudflare/circl from 1.3.6 to 1.3.7 ([#3088](https://github.com/databricks/terraform-provider-databricks/pull/3088)).
 * Migrate [databricks_mws_private_access_settings](https://registry.terraform.io/providers/databricks/databricks/latest/docs/resources/mws_private_access_settings) to Go SDK ([#3135](https://github.com/databricks/terraform-provider-databricks/pull/3135)).
 * Refactor catalog/resource_grants to use Go SDK ([#3090](https://github.com/databricks/terraform-provider-databricks/pull/3090)).
 * Remove Authenticate call from TF Configure ([#3100](https://github.com/databricks/terraform-provider-databricks/pull/3100)).
 * Remove debug binary ([#3107](https://github.com/databricks/terraform-provider-databricks/pull/3107)).
 * Support Go SDK Mocking Library in Terraform Unit Tests ([#3121](https://github.com/databricks/terraform-provider-databricks/pull/3121)).
 * Update go SDK to 0.30.0 ([#3145](https://github.com/databricks/terraform-provider-databricks/pull/3145)).
 * Use double quotes with filters in SCIM ([#3136](https://github.com/databricks/terraform-provider-databricks/pull/3136)).


## 1.34.0

### New Features and Improvements:
 * Added `workspace_path` to the [databricks_directory](https://registry.terraform.io/providers/databricks/databricks/latest/docs/data-sources/directory) data source ([#3051](https://github.com/databricks/terraform-provider-databricks/pull/3051)).
 * Added resource [databricks_grant](https://registry.terraform.io/providers/databricks/databricks/latest/docs/resources/grant) for managing singular principal ([#3024](https://github.com/databricks/terraform-provider-databricks/pull/3024)).
 * Added the [databricks_current_metastore](https://registry.terraform.io/providers/databricks/databricks/latest/docs/data-sources/current_metastore) data source to retrieve information about a UC metastore attached to the current workspace ([#3012](https://github.com/databricks/terraform-provider-databricks/pull/3012)).
 * Added search by `display_name` to [databricks_service_principal](https://registry.terraform.io/providers/databricks/databricks/latest/docs/data-sources/service_principal) data source ([#2963](https://github.com/databricks/terraform-provider-databricks/pull/2963)).
 * Fixed Read operation of [databricks_permission_assignment](https://registry.terraform.io/providers/databricks/databricks/latest/docs/resources/permission_assignment) resource ([#3066](https://github.com/databricks/terraform-provider-databricks/pull/3066)).
 * Sort based on the Task Key specified in the 'Depends On' field ([#3000](https://github.com/databricks/terraform-provider-databricks/pull/3000)).
 * Stop using `/api/2.0/preview/accounts/` API in [databricks_mws_permission_assignment](https://registry.terraform.io/providers/databricks/databricks/latest/docs/resources/mws_permission_assignment) ([#3062](https://github.com/databricks/terraform-provider-databricks/pull/3062)).
 * Added `skip_validation` to [databricks_storage_credential](https://registry.terraform.io/providers/databricks/databricks/latest/docs/resources/storage_credential) ([#3087](https://github.com/databricks/terraform-provider-databricks/pull/3087)).

### Documentation Changes:
 * Expand troubleshooting guide with documentation about private link problems ([#3064](https://github.com/databricks/terraform-provider-databricks/pull/3064)).
 * Add a note about workspace or account-level provider usage ([#3074](https://github.com/databricks/terraform-provider-databricks/pull/3074)).
 * Use tasks in the [databricks_job](https://registry.terraform.io/providers/databricks/databricks/latest/docs/resources/job) examples ([#3097](https://github.com/databricks/terraform-provider-databricks/pull/3097)).

### Exporter:
 * Generate zero values for required attributes & attributes with non-zero defaults ([#3068](https://github.com/databricks/terraform-provider-databricks/pull/3068)).
 * Improve handling of referenced objects & dependencies in [databricks_job](https://registry.terraform.io/providers/databricks/databricks/latest/docs/resources/job) ([#3082](https://github.com/databricks/terraform-provider-databricks/pull/3082)).
 * Add emitting of libraries that are workspace files ([#3006](https://github.com/databricks/terraform-provider-databricks/pull/3006)).
 * Add support for [databricks_artifact_allowlist](https://registry.terraform.io/providers/databricks/databricks/latest/docs/resources/artifact_allowlist) ([#3083](https://github.com/databricks/terraform-provider-databricks/pull/3083)).
 * Added export of [databricks_system_schema](https://registry.terraform.io/providers/databricks/databricks/latest/docs/resources/system_schema) resources ([#3072](https://github.com/databricks/terraform-provider-databricks/pull/3072)).
 * Generate cluster libraries blocks directly in [databricks_cluster](https://registry.terraform.io/providers/databricks/databricks/latest/docs/resources/cluster), don't generate [databricks_library](https://registry.terraform.io/providers/databricks/databricks/latest/docs/resources/library) resources ([#2983](https://github.com/databricks/terraform-provider-databricks/pull/2983)).
 * Increase coverage for [databricks_mount](https://registry.terraform.io/providers/databricks/databricks/latest/docs/resources/mount) resource generation ([#2982](https://github.com/databricks/terraform-provider-databricks/pull/2982)).
 * Fixed some broken links ([#3061](https://github.com/databricks/terraform-provider-databricks/pull/3061)).

### Internal Changes:
 * Added an item to check if the ticket opener wants to do a bug fix ([#3020](https://github.com/databricks/terraform-provider-databricks/pull/3020)).
 * Updated Go SDK to v0.29.0 ([#3098](https://github.com/databricks/terraform-provider-databricks/pull/3098)).
 * Migrated SQL Warehouse to Go SDK ([#3044](https://github.com/databricks/terraform-provider-databricks/pull/3044)).
 * Fixed `TestClustersDataSourceErrorsOut` test that run too long ([#3073](https://github.com/databricks/terraform-provider-databricks/pull/3073)).
 * Fixed TestAccServicePrinicpalHomeDeleteNotDeleted ([#3075](https://github.com/databricks/terraform-provider-databricks/pull/3075)).
 * Fixed diff schema on PRs ([#3071](https://github.com/databricks/terraform-provider-databricks/pull/3071)).
 * Used diffSuppressor instead of makeEmptyBlockSuppressFunc ([#3099](https://github.com/databricks/terraform-provider-databricks/pull/3099)).
 * Force creation of home folder if not created ([#3052](https://github.com/databricks/terraform-provider-databricks/pull/3052)).


## 1.33.0
New Features and Improvements:
 * Added support for ownership changes for unity catalog resources ([#3029](https://github.com/databricks/terraform-provider-databricks/pull/3029)).

Exporter:
 * Ignore workspace assets of deleted users and service principals ([#2980](https://github.com/databricks/terraform-provider-databricks/pull/2980)).

## 1.32.0
New Features and Improvements:
 * Improved debugging of errors ([#744](https://github.com/databricks/databricks-sdk-go/pull/744))
 * Removed requirement to provide accountId in mws_credentials resource ([#3028](https://github.com/databricks/terraform-provider-databricks/pull/3028)).
 * Validated metastore_id field in worspace UC resources except metastore resource ([#3035](https://github.com/databricks/terraform-provider-databricks/pull/3035)), ([#3039](https://github.com/databricks/terraform-provider-databricks/pull/3039)).
 * Wait for resource to be updated during grants resource modification ([#3026](https://github.com/databricks/terraform-provider-databricks/pull/3026)).
 * Deprecated top level task attributes ([#2993](https://github.com/databricks/terraform-provider-databricks/pull/2993)).

Documentation Changes:
 * Added BQ example for [databricks_connection](https://registry.terraform.io/providers/databricks/databricks/latest/docs/resources/connection) ([#3040](https://github.com/databricks/terraform-provider-databricks/pull/3040)).
 * Consistent header levels and same doc structure ([#3007](https://github.com/databricks/terraform-provider-databricks/pull/3007)).
 * Fixed two minor docs typos in node_type and cluster_policy ([#3038](https://github.com/databricks/terraform-provider-databricks/pull/3038)).

Exporter:
 * Removed dead code that reflects old Jobs API 2.0 structures ([#2981](https://github.com/databricks/terraform-provider-databricks/pull/2981)).

 Internal Changes:
 * Bumped Go SDK to 0.28.1 ([#3043](https://github.com/databricks/terraform-provider-databricks/pull/3043)).
 * Bumped github.com/hashicorp/terraform-plugin-sdk/v2 from 2.30.0 to 2.31.0 ([#3033](https://github.com/databricks/terraform-provider-databricks/pull/3033)).
 * Added acceptance tests for [databricks_grants](https://registry.terraform.io/providers/databricks/databricks/latest/docs/resources/grants) ([#3034](https://github.com/databricks/terraform-provider-databricks/pull/3034)).
 * Migrated library create to use go-sdk ([#2998](https://github.com/databricks/terraform-provider-databricks/pull/2998)).

## 1.31.1

New Features and Improvements:
 * Added `workspace_path` attribute to [databricks_workspace_file](https://registry.terraform.io/providers/databricks/databricks/latest/docs/resources/workspace_file) resource ([#2984](https://github.com/databricks/terraform-provider-databricks/pull/2984)).

Bugfixes:
 * Bugfix for azure authentication ([#732](https://github.com/databricks/databricks-sdk-go/pull/732))

Exporter:
 * Exporter: fix suppression of empty `webhook_notifications` blocks in tasks ([#2954](https://github.com/databricks/terraform-provider-databricks/pull/2954)).

Internal Changes:
 * Migrated library read to use Go SDK ([#2985](https://github.com/databricks/terraform-provider-databricks/pull/2985)).
 * Migrated [databricks_mws_credentials](https://registry.terraform.io/providers/databricks/databricks/latest/docs/resources/mws_credentials) to Go SDK ([#2962](https://github.com/databricks/terraform-provider-databricks/pull/2962)).
 * Update Go SDK to v0.26.2


## 1.31.0

New Features and Improvements:
 * Add `webhooks_notifications` on task levels in [databricks_job](https://registry.terraform.io/providers/databricks/databricks/latest/docs/resources/job) resource ([#2953](https://github.com/databricks/terraform-provider-databricks/pull/2953)).
 * Add delegation support for [databricks_storage_credential](https://registry.terraform.io/providers/databricks/databricks/latest/docs/resources/storage_credential) ([#2973](https://github.com/databricks/terraform-provider-databricks/pull/2973)).
 * Add edit_mode to [databricks_job](https://registry.terraform.io/providers/databricks/databricks/latest/docs/resources/job) ([#2918](https://github.com/databricks/terraform-provider-databricks/pull/2918)).
 * Added [databricks_instance_profiles](https://registry.terraform.io/providers/databricks/databricks/latest/docs/data-sources/instance_profiles) data source ([#2891](https://github.com/databricks/terraform-provider-databricks/pull/2891)).
 * Allow to override built-in [databricks_cluster_policy](https://registry.terraform.io/providers/databricks/databricks/latest/docs/resources/cluster_policy) resources ([#2941](https://github.com/databricks/terraform-provider-databricks/pull/2941)).
 * Add [databricks_current_config](https://registry.terraform.io/providers/databricks/databricks/latest/docs/data-sources/current_config) data source ([#2890](https://github.com/databricks/terraform-provider-databricks/pull/2890)).

Bugfixes:
 * Do not persist state from failed updates in  databricks_workspace_conf  ([#2914](https://github.com/databricks/terraform-provider-databricks/pull/2914)).
 * Fix `force_destroy` behaviour for [databricks_schema](https://registry.terraform.io/providers/databricks/databricks/latest/docs/resources/schema) ([#2907](https://github.com/databricks/terraform-provider-databricks/pull/2907)).
 * Fix databricks_workspace_conf nightly race ([#2952](https://github.com/databricks/terraform-provider-databricks/pull/2952)).
 * Force sending the `content` field when creating empty [databricks_workspace_file](https://registry.terraform.io/providers/databricks/databricks/latest/docs/resources/workspace_file) resources ([#2931](https://github.com/databricks/terraform-provider-databricks/pull/2931)).
 * Generate correct `url` field for [databricks_group](https://registry.terraform.io/providers/databricks/databricks/latest/docs/resources/group) resource on account level ([#2911](https://github.com/databricks/terraform-provider-databricks/pull/2911)).
 * Make default_namespace_setting resource name singular ([#2925](https://github.com/databricks/terraform-provider-databricks/pull/2925)).
 * Fix: resolved issue with run_as_role not being applied on databricks_sql_query resource ([#2940](https://github.com/databricks/terraform-provider-databricks/pull/2940)).
 * Remove diff suppression for a job's `run_as` block ([#2943](https://github.com/databricks/terraform-provider-databricks/pull/2943)).

Exporter:
 * Fix generation of `branch` & `tag` attributes in [databricks_repo](https://registry.terraform.io/providers/databricks/databricks/latest/docs/resources/repo) ([#2929](https://github.com/databricks/terraform-provider-databricks/pull/2929)).
 * Generate correct code for inherited [databricks_cluster_policies](https://registry.terraform.io/providers/databricks/databricks/latest/docs/resources/cluster_policies) ([#2936](https://github.com/databricks/terraform-provider-databricks/pull/2936)).
 * Generate references also for integer attributes ([#2946](https://github.com/databricks/terraform-provider-databricks/pull/2946)).

Documentation changes:
 * Add documentation for `condition_task` in [databricks_job](https://registry.terraform.io/providers/databricks/databricks/latest/docs/resources/job) resource ([#2955](https://github.com/databricks/terraform-provider-databricks/pull/2955)).
 * Clarify that any_file also works for reading ([#2937](https://github.com/databricks/terraform-provider-databricks/pull/2937)).
 * Documented use of libraries in the [databricks_cluster_policy](https://registry.terraform.io/providers/databricks/databricks/latest/docs/resources/cluster_policy) resource ([#2934](https://github.com/databricks/terraform-provider-databricks/pull/2934)).
 * Small databricks_catalog_workspace_binding docs change ([#2923](https://github.com/databricks/terraform-provider-databricks/pull/2923)).
 * [DOC] Refresh Unity Catalog guides with the latest updates ([#2917](https://github.com/databricks/terraform-provider-databricks/pull/2917)).
 * [JOBS-13079] Add description to job settings ([#2932](https://github.com/databricks/terraform-provider-databricks/pull/2932)).
 * doc fixes ([#2987](https://github.com/databricks/terraform-provider-databricks/pull/2987)).
 * removing outdated note from doc ([#2969](https://github.com/databricks/terraform-provider-databricks/pull/2969)).
  
Internal Changes:
 * Add integration test coverage for delta sharing parameters ([#2991](https://github.com/databricks/terraform-provider-databricks/pull/2991)).
 * Bump Go SDK to v0.26.1 ([#2968](https://github.com/databricks/terraform-provider-databricks/pull/2968)).
 * Fixed unit tests for the upcoming Go SDK release ([#2956](https://github.com/databricks/terraform-provider-databricks/pull/2956)).
 * Migrate delete to use go-sdk for library resource ([#2960](https://github.com/databricks/terraform-provider-databricks/pull/2960)).
 * Migrate jobs delete to go-sdk ([#2948](https://github.com/databricks/terraform-provider-databricks/pull/2948)).
 * Moved `contains` function to common package ([#2990](https://github.com/databricks/terraform-provider-databricks/pull/2990)).

## 1.30.0

New Features and Improvements:
 * Added DeltaSharingRecipientTokenLifetimeInSeconds to ForceSendFields if DeltaSharingScope is set in [databricks_metastore](https://registry.terraform.io/providers/databricks/databricks/latest/docs/resources/metastore) ([#2846](https://github.com/databricks/terraform-provider-databricks/pull/2846)).
 * Added NumWorkers to ForceSendFields in [databricks_pipeline](https://registry.terraform.io/providers/databricks/databricks/latest/docs/resources/pipeline) if `spark_conf` contains config for single-node cluster ([#2852](https://github.com/databricks/terraform-provider-databricks/pull/2852)).
 * Added Terraform Provider for DefaultNamespaceSettings ([#2710](https://github.com/databricks/terraform-provider-databricks/pull/2710)).
 * Added `binding_type` attribute to [databricks_catalog_workspace_binding](https://registry.terraform.io/providers/databricks/databricks/latest/docs/resources/catalog_workspace_binding) resource ([#2803](https://github.com/databricks/terraform-provider-databricks/pull/2803)).
 * Added `run_job_task` into the list of supported tasks of [databricks_job](https://registry.terraform.io/providers/databricks/databricks/latest/docs/resources/job) resource ([#2889](https://github.com/databricks/terraform-provider-databricks/pull/2889)).
 * Added support for `run_as_role` in [databricks_sql_dashboard](https://registry.terraform.io/providers/databricks/databricks/latest/docs/resources/sql_dashboard) resource ([#2756](https://github.com/databricks/terraform-provider-databricks/pull/2756)).
resource ([#2495](https://github.com/databricks/terraform-provider-databricks/pull/2495)).
 * Added [databricks_mlflow_model](https://registry.terraform.io/providers/databricks/databricks/latest/docs/data-sources/mlflow_model) data source ([#2456](https://github.com/databricks/terraform-provider-databricks/pull/2456)).
 * Allow authentication during configure to fail ([#2892](https://github.com/databricks/terraform-provider-databricks/pull/2892)).
 * Authenticate client during configuration ([#2885](https://github.com/databricks/terraform-provider-databricks/pull/2885)).
 * Improve performance of [databricks_notebook](https://registry.terraform.io/providers/databricks/databricks/latest/docs/resources/notebook) and [databricks_workspace_file](https://registry.terraform.io/providers/databricks/databricks/latest/docs/resources/workspace_file) resources ([#2902](https://github.com/databricks/terraform-provider-databricks/pull/2902)).
 * Make `aws_key_info.key_alias` optional for [databricks_mws_customer_managed_keys](https://registry.terraform.io/providers/databricks/databricks/latest/docs/resources/mws_customer_managed_keys) ([#2791](https://github.com/databricks/terraform-provider-databricks/pull/2791)).
 * Make `prefix` & `suffix` optional in `multiple` block of [databricks_sql_query](https://registry.terraform.io/providers/databricks/databricks/latest/docs/resources/sql_query) ([#2905](https://github.com/databricks/terraform-provider-databricks/pull/2905)).
 * Recreate metastore assignment when changing workspace id ([#2899](https://github.com/databricks/terraform-provider-databricks/pull/2899)).
 * Update connection types ([#2897](https://github.com/databricks/terraform-provider-databricks/pull/2897)).
 * Mark `storage_root` optional for [databricks_metastore](https://registry.terraform.io/providers/databricks/databricks/latest/docs/resources/metastore) resource ([#2873](https://github.com/databricks/terraform-provider-databricks/pull/2873)).
 * Refactor [databricks_recipient](https://registry.terraform.io/providers/databricks/databricks/latest/docs/resources/recipient) to Go SDK ([#2858](https://github.com/databricks/terraform-provider-databricks/pull/2858)).

Bugfixes:
 * Fixed `Update` method of [databricks_user](https://registry.terraform.io/providers/databricks/databricks/latest/docs/resources/user) ([#2878](https://github.com/databricks/terraform-provider-databricks/pull/2878)).
 * Fixed `Read` method of the [databricks_mlflow_model](https://registry.terraform.io/providers/databricks/databricks/latest/docs/resources/mlflow_model) resource ([#2853](https://github.com/databricks/terraform-provider-databricks/pull/2853)).

Exporter:
 * Fixed emitting of group membership 
([#2868](https://github.com/databricks/terraform-provider-databricks/pull/2868)).
 * Don't omit `display_name` in [databricks_user](https://registry.terraform.io/providers/databricks/databricks/latest/docs/resources/user) if it's not equal to `user_name` ([#2851](https://github.com/databricks/terraform-provider-databricks/pull/2851)).
 * Follow recommendations of identity team on decreasing load on SCIM API ([#2773](https://github.com/databricks/terraform-provider-databricks/pull/2773)).
 * Add case-insensitive match type for dependencies ([#2854](https://github.com/databricks/terraform-provider-databricks/pull/2854)).
 * Disable generation of empty or default blocks for [databricks_job](https://registry.terraform.io/providers/databricks/databricks/latest/docs/resources/job) and [databricks_cluster](https://registry.terraform.io/providers/databricks/databricks/latest/docs/resources/cluster) ([#2857](https://github.com/databricks/terraform-provider-databricks/pull/2857)).

Documentation Changes:
 * Update [databricks_job](https://registry.terraform.io/providers/databricks/databricks/latest/docs/resources/job) documentation with `queue` block ([#2872](https://github.com/databricks/terraform-provider-databricks/pull/2872)).
 * Use correct label in the issue template for documentation ([#2850](https://github.com/databricks/terraform-provider-databricks/pull/2850)).
 * Modified github issue template to identify regressions faster ([#2847](https://github.com/databricks/terraform-provider-databricks/pull/2847)).
 * Fixed documented default value for data_security_mode ([#2866](https://github.com/databricks/terraform-provider-databricks/pull/2866)).
 * Add a note about setting entitlements with [databricks_entitlements](https://registry.terraform.io/providers/databricks/databricks/latest/docs/resources/entitlements) for account-level identities ([#2910](https://github.com/databricks/terraform-provider-databricks/pull/2910)).
 * Add the missing `region` field to [databricks_metastore](https://registry.terraform.io/providers/databricks/databricks/latest/docs/resources/metastore) resource block ([#2859](https://github.com/databricks/terraform-provider-databricks/pull/2859)).

Internal Changes:
 * Skiped GCP for UC integration tests using system schemas or statement execution API ([#2877](https://github.com/databricks/terraform-provider-databricks/pull/2877)).
 * Added integration test for SQL warehouse permissions in [databricks_permissions](https://registry.terraform.io/providers/databricks/databricks/latest/docs/resources/permissions) ([#2845](https://github.com/databricks/terraform-provider-databricks/pull/2845)).
 * Bumped github.com/databricks/databricks-sdk-go from 0.24.0 to 0.25.0 ([#2909](https://github.com/databricks/terraform-provider-databricks/pull/2909)).
 * Enabled and fix tests ([#2901](https://github.com/databricks/terraform-provider-databricks/pull/2901)).
 * Fix Acceptance Tests ([#2916](https://github.com/databricks/terraform-provider-databricks/pull/2916)).

## 1.29.0

New Features and Improvements:
 * Added [databricks_artifact_allowlist](https://registry.terraform.io/providers/databricks/databricks/latest/docs/resources/artifact_allowlist) ([#2744](https://github.com/databricks/terraform-provider-databricks/pull/2744)).
 * Added deployment field to databricks_job ([#2821](https://github.com/databricks/terraform-provider-databricks/pull/2821)).
 * Added support for `warehouse_id`, `options`, `partitions` and liquid clustering for [databricks_sql_table](https://registry.terraform.io/providers/databricks/databricks/latest/docs/resources/sql_table) resource ([#2789](https://github.com/databricks/terraform-provider-databricks/pull/2789)).

Bugfixes:
 * Fixed DiffSuppressFunc for [databricks_model_serving](https://registry.terraform.io/providers/databricks/databricks/latest/docs/resources/model_serving) resource ([#2813](https://github.com/databricks/terraform-provider-databricks/pull/2813)).
 * Fixed [databricks_catalog](https://registry.terraform.io/providers/databricks/databricks/latest/docs/resources/catalog) `isolation_mode` ([#2805](https://github.com/databricks/terraform-provider-databricks/pull/2805)).

Exporter:
 * Exporter: Correct treatment of disallowed characters in notebooks/directory names ([#2831](https://github.com/databricks/terraform-provider-databricks/pull/2831)).
 * Exporter: Added support for exporting [databricks_access_control_rule_set](https://registry.terraform.io/providers/databricks/databricks/latest/docs/resources/access_control_rule_set) on account level ([#2699](https://github.com/databricks/terraform-provider-databricks/pull/2699)).
 * Exporter: Adjusted generation & normalization of job names ([2836](https://github.com/databricks/terraform-provider-databricks/pull/2836)).
 * Exporter: Clarified behaviour of services not marked with listing ([#2785](https://github.com/databricks/terraform-provider-databricks/pull/2785)).
 * Exporter: Fixed generation of names for [databricks_library](https://registry.terraform.io/providers/databricks/databricks/latest/docs/resources/library) resources ([#2832](https://github.com/databricks/terraform-provider-databricks/pull/2832)).
 * Clarified experimental status of the exporter ([#2816](https://github.com/databricks/terraform-provider-databricks/pull/2816)).
 * Exporter: Ensured that name of databricks_repo is unique ([#2842](https://github.com/databricks/terraform-provider-databricks/pull/2842)).

Documentation changes:
 * Added `account_id` parameter to provider blocks in the guides ([#2817](https://github.com/databricks/terraform-provider-databricks/pull/2817)).
 * Changed CREATE_TABLE to CREATE_EXTERNAL_TABLE ([#2812](https://github.com/databricks/terraform-provider-databricks/pull/2812)).
 * Corrected max number of pinned clusters in the [databricks_cluster](https://registry.terraform.io/providers/databricks/databricks/latest/docs/resources/cluster) docs ([#2825](https://github.com/databricks/terraform-provider-databricks/pull/2825)).
 * Put `empty_result_state` under `options` in the [databricks_sql_alert](https://registry.terraform.io/providers/databricks/databricks/latest/docs/resources/sql_alert) resource ([#2834](https://github.com/databricks/terraform-provider-databricks/pull/2834)).
 * Corrected grammar & rewording for better readability (part 1) ([#2781](https://github.com/databricks/terraform-provider-databricks/pull/2781)).

Internal changes:
 * Added additional integration tests for condition_task tasks in databricks_job ([#2830](https://github.com/databricks/terraform-provider-databricks/pull/2830)).
 * Bump github.com/databricks/databricks-sdk-go from 0.23.0 to 0.24.0 ([#2835](https://github.com/databricks/terraform-provider-databricks/pull/2835)).
 * Bump github.com/hashicorp/hcl/v2 from 2.18.1 to 2.19.1 ([#2819](https://github.com/databricks/terraform-provider-databricks/pull/2819)).
 * Enabled Cluster Integration test ([#2815](https://github.com/databricks/terraform-provider-databricks/pull/2815)).
 * Changed Jobs List operations to use token-based pagination ([#2810](https://github.com/databricks/terraform-provider-databricks/pull/2810)).

## 1.28.1
 * Fixed read method for `databricks_storage_credential` resource ([#2804](https://github.com/databricks/terraform-provider-databricks/pull/2804)).
 

## 1.28.0
* Added `dashboard_filters_enabled` attribute to [databricks_sql_dashboard](https://registry.terraform.io/providers/databricks/databricks/latest/docs/resources/sql_dashboard) resource ([#2725](https://github.com/databricks/terraform-provider-databricks/pull/2725)).
 * Added `empty_result_state` attribute to the [databricks_sql_alert](https://registry.terraform.io/providers/databricks/databricks/latest/docs/resources/sql_alert) resource ([#2724](https://github.com/databricks/terraform-provider-databricks/pull/2724)).
 * Added enabled field for queueing ([#2741](https://github.com/databricks/terraform-provider-databricks/pull/2741)).
 * Added [databricks_registered_model](https://registry.terraform.io/providers/databricks/databricks/latest/docs/resources/registered_model) resource ([#2771](https://github.com/databricks/terraform-provider-databricks/pull/2771)).
 * Added logging package and fixed issue with API calls not being shown in DEBUG or lower log levels ([#2747](https://github.com/databricks/terraform-provider-databricks/pull/2747)).
 * Added [databricks_system_schema](https://registry.terraform.io/providers/databricks/databricks/latest/docs/resources/system_schema) resource ([#2606](https://github.com/databricks/terraform-provider-databricks/pull/2606)).
 * Don't rely on having `@` to check if it's user or SP ([#2765](https://github.com/databricks/terraform-provider-databricks/pull/2765)).
 * Forced recreation of UC Volume when `volume_type` and `storage_location` are changed ([#2734](https://github.com/databricks/terraform-provider-databricks/pull/2734)).
 * Improved Provider Logging ([#2801](https://github.com/databricks/terraform-provider-databricks/pull/2801)).
 * Marked attributes in the `run_as` block in [databricks_job](https://registry.terraform.io/providers/databricks/databricks/latest/docs/resources/job) as `ExactlyOneOf` ([#2784](https://github.com/databricks/terraform-provider-databricks/pull/2784)).
 * Masked sensitive field ([#2755](https://github.com/databricks/terraform-provider-databricks/pull/2755)).
 * Removed deprecation warning from `cluster_mount_info` in [databricks_cluster](https://registry.terraform.io/providers/databricks/databricks/latest/docs/resources/cluster), but mark it as experimental ([#2787](https://github.com/databricks/terraform-provider-databricks/pull/2787)).
 * Suppress diff for `user_name` in [databricks_user](https://registry.terraform.io/providers/databricks/databricks/latest/docs/resources/user) when the changes only in character case ([#2786](https://github.com/databricks/terraform-provider-databricks/pull/2786)).
 * Refresh grant lists ([#2746](https://github.com/databricks/terraform-provider-databricks/pull/2746)).
 * Fixed run_as_role drift for databricks_sql_query resource ([#2799](https://github.com/databricks/terraform-provider-databricks/pull/2799)).
 * Fixed metastore read and add test ([#2795](https://github.com/databricks/terraform-provider-databricks/pull/2795)).

Exporter:
 * Exporter: fix a logic for omitting some fields ([#2774](https://github.com/databricks/terraform-provider-databricks/pull/2774)).
 * Exporter: improve exporting of [databricks_cluster_policy](https://registry.terraform.io/providers/databricks/databricks/latest/docs/resources/cluster_policy) resource ([#2680](https://github.com/databricks/terraform-provider-databricks/pull/2680)).
 * Exporter: parallel export of resources ([#2742](https://github.com/databricks/terraform-provider-databricks/pull/2742)).

Documentation:
 * Updated [databricks_grants](https://registry.terraform.io/providers/databricks/databricks/latest/docs/resources/grants) examples for [databricks_external_location](https://registry.terraform.io/providers/databricks/databricks/latest/docs/resources/external_location) ([#2735](https://github.com/databricks/terraform-provider-databricks/pull/2735)).
 * Fixed documentation for [databricks_schema](https://registry.terraform.io/providers/databricks/databricks/latest/docs/resources/schema) about default value for `storage_root` ([#2790](https://github.com/databricks/terraform-provider-databricks/pull/2790)).
 * Clarified possible values for `principal` attribute of [databricks_secret_acl](https://registry.terraform.io/providers/databricks/databricks/latest/docs/resources/secret_acl) ([#2772](https://github.com/databricks/terraform-provider-databricks/pull/2772)).

Other Changes:
 * Bumped databricks-sdk-go dependency to 0.21.0 ([#2738](https://github.com/databricks/terraform-provider-databricks/pull/2738)).
 * Bumped github.com/databricks/databricks-sdk-go from 0.21.0 to 0.22.0 ([#2761](https://github.com/databricks/terraform-provider-databricks/pull/2761)).
 * Bumped github.com/databricks/databricks-sdk-go from 0.22.0 to 0.23.0 ([#2794](https://github.com/databricks/terraform-provider-databricks/pull/2794)).
 * Bumped github.com/hashicorp/hcl/v2 from 2.18.0 to 2.18.1 ([#2776](https://github.com/databricks/terraform-provider-databricks/pull/2776)).
 * Bumped github.com/zclconf/go-cty from 1.14.0 to 1.14.1 ([#2777](https://github.com/databricks/terraform-provider-databricks/pull/2777)).
 * Used `terraform-field-dev` as code owner instead of `field-dev-ecosystem` ([#2718](https://github.com/databricks/terraform-provider-databricks/pull/2718)).
 * GitHub Actions workflow to compute provider schema diff ([#2740](https://github.com/databricks/terraform-provider-databricks/pull/2740)).


## 1.27.0
 * Fixed [databricks_permissions](https://registry.terraform.io/providers/databricks/databricks/latest/docs/resources/permissions) resource for correct permissions update. ([#2719](https://github.com/databricks/terraform-provider-databricks/pull/2719)).
 * Added `owner` & `force_destroy` to [databricks_metastore_data_access](https://registry.terraform.io/providers/databricks/databricks/latest/docs/resources/metastore_data_access) ([#2713](https://github.com/databricks/terraform-provider-databricks/pull/2713)).
 * Fixed [databricks_metastore_data_access](https://registry.terraform.io/providers/databricks/databricks/latest/docs/resources/metastore_data_access) and [databricks_storage_credential](https://registry.terraform.io/providers/databricks/databricks/latest/docs/resources/storage_credential) creation on GCP ([#2712](https://github.com/databricks/terraform-provider-databricks/pull/2712)).
 * Fixed missing `registered_model_id` attribute in [databricks_mlflow_model](https://registry.terraform.io/providers/databricks/databricks/latest/docs/resources/mlflow_model) resource ([#2732](https://github.com/databricks/terraform-provider-databricks/pull/2732)).
 * Fixed mount read failing if cluster no longer exists ([#2634](https://github.com/databricks/terraform-provider-databricks/pull/2634)).
 * Deprecated `cluster_mount_info` block in [databricks_cluster](https://registry.terraform.io/providers/databricks/databricks/latest/docs/resources/cluster) resource ([#2703](https://github.com/databricks/terraform-provider-databricks/pull/2703)).

 Exporter:
 * Exporter: parallel listing of workspace objects ([#2691](https://github.com/databricks/terraform-provider-databricks/pull/2691)).
 * Exporter: removed `modifiedAt != 0` check in the incremental mode ([#2736](https://github.com/databricks/terraform-provider-databricks/pull/2736)).

 Other Changes:
 * Bumped github.com/databricks/databricks-sdk-go from 0.19.2 to 0.20.0 ([#2714](https://github.com/databricks/terraform-provider-databricks/pull/2714)).



## 1.26.0
 * Removed `computed` for `pause_status` in [databricks_job](https://registry.terraform.io/providers/databricks/databricks/latest/docs/resources/job) resource ([#2696](https://github.com/databricks/terraform-provider-databricks/pull/2696)).
 * Added support for init scripts from Unity Catalog Volumes in [databricks_cluster](https://registry.terraform.io/providers/databricks/databricks/latest/docs/resources/cluster) ([#2666](https://github.com/databricks/terraform-provider-databricks/pull/2666)).
 * Added deprecation warning for init scripts from DBFS in [databricks_cluster](https://registry.terraform.io/providers/databricks/databricks/latest/docs/resources/cluster) ([#2667](https://github.com/databricks/terraform-provider-databricks/pull/2667)).
 * Deprecated `photon` and `graviton` selectors in [databricks_spark_version](https://registry.terraform.io/providers/databricks/databricks/latest/docs/data-sources/spark_version) data source ([#2687](https://github.com/databricks/terraform-provider-databricks/pull/2687)).

Documentation:
 * Documentation updates for UC resources ([#2632](https://github.com/databricks/terraform-provider-databricks/pull/2632)).
 * Fixed incorrect reference in the [databricks_git_credential](https://registry.terraform.io/providers/databricks/databricks/latest/docs/resources/git_credential) documentation ([#2674](https://github.com/databricks/terraform-provider-databricks/pull/2674)).
 * Fixed Service Principal reference ([#2694](https://github.com/databricks/terraform-provider-databricks/pull/2694)).

Exporter:
 * Exporter: export references in `run_as` block of [databricks_job](https://registry.terraform.io/providers/databricks/databricks/latest/docs/resources/job) ([#2690](https://github.com/databricks/terraform-provider-databricks/pull/2690)).

## 1.25.1

 * Fixed the issue with `cannot reset nil reader` by bumping Go SDK to 0.19.2 ([#2684](https://github.com/databricks/terraform-provider-databricks/pull/2684)).
 * Changed validation for `max_concurrent_runs` in `databricks_job` to allow 0 value ([#2682](https://github.com/databricks/terraform-provider-databricks/pull/2682)).


## 1.25.0

 * Added `IS_OWNER` permission for SQL Warehouse ([#2600](https://github.com/databricks/terraform-provider-databricks/pull/2600)).
 * Added `managed_identity_id` to [databricks_storage_credential](https://registry.terraform.io/providers/databricks/databricks/latest/docs/resources/storage_credential) to support user-assigned managed identities ([#2536](https://github.com/databricks/terraform-provider-databricks/pull/2536)).
 * Added `options` field to UC catalog resource to support foreign catalog creation ([#2616](https://github.com/databricks/terraform-provider-databricks/pull/2616)).
 * Detected run_as drift in job resource ([#2626](https://github.com/databricks/terraform-provider-databricks/pull/2626)).
 * Removed callback field from acceptance test framework ([#2649](https://github.com/databricks/terraform-provider-databricks/pull/2649)).
 * Fixed `force_new` attributes for [databricks_schema](https://registry.terraform.io/providers/databricks/databricks/latest/docs/resources/schema) and [databricks_volume](https://registry.terraform.io/providers/databricks/databricks/latest/docs/resources/volume) ([#2635](https://github.com/databricks/terraform-provider-databricks/pull/2635)).
 * Fixed do not attempt to delete default schema for foriegn catalogs ([#2622](https://github.com/databricks/terraform-provider-databricks/pull/2622)).

 Documentation:
 * Updated documentation for marketplace admin role ([#2638](https://github.com/databricks/terraform-provider-databricks/pull/2638)).
 * Updated documentation for share and share recipient ([#2641](https://github.com/databricks/terraform-provider-databricks/pull/2641)).
 * Updated documentation for group, service principal and user([#2644](https://github.com/databricks/terraform-provider-databricks/pull/2644)).

 Other Changes:
 * Bumped github.com/databricks/databricks-sdk-go from 0.17.0 to 0.19.1 ([#2660](https://github.com/databricks/terraform-provider-databricks/pull/2660)).
 * Bumped github.com/hashicorp/hcl/v2 from 2.17.0 to 2.18.0 ([#2636](https://github.com/databricks/terraform-provider-databricks/pull/2636)).
 * Added doc strings for ResourceFixtures ([#2633](https://github.com/databricks/terraform-provider-databricks/pull/2633)).


## 1.24.1

 * Fixed verification of workspace reachability by using scim/me which is always available  ([#2618](https://github.com/databricks/terraform-provider-databricks/pull/2618)).

## 1.24.0

 * Added account-level API support for Unity Catalog objects ([#2182](https://github.com/databricks/terraform-provider-databricks/pull/2182)).
 * Added [databricks_connection](https://registry.terraform.io/providers/databricks/databricks/latest/docs/resources/connection) resource to support Lakehouse Federation ([#2528](https://github.com/databricks/terraform-provider-databricks/pull/2528)).
 * Added `owner` parameter to [databricks_share](https://registry.terraform.io/providers/databricks/databricks/latest/docs/resources/share) resource ([#2594](https://github.com/databricks/terraform-provider-databricks/pull/2594)).
 * Added `acl_principal_id` to data sources: [databricks_user](https://registry.terraform.io/providers/databricks/databricks/latest/docs/resources/user), [databricks_service_principal](https://registry.terraform.io/providers/databricks/databricks/latest/docs/resources/service_principal), [databricks_group](https://registry.terraform.io/providers/databricks/databricks/latest/docs/resources/group), [databricks_current_user](https://registry.terraform.io/providers/databricks/databricks/latest/docs/resources/current_user) ([#2555](https://github.com/databricks/terraform-provider-databricks/pull/2555)).
 * Fixed creation of views with comments using [databricks_sql_table](https://registry.terraform.io/providers/databricks/databricks/latest/docs/resources/sql_table) ([#2589](https://github.com/databricks/terraform-provider-databricks/pull/2589)) for GCP.
 * Fixed reflection method marshallJSON for CMK in mws workspace ([#2605](https://github.com/databricks/terraform-provider-databricks/pull/2605)).
 * Fixed databricks_access_control_rule_set integration test in Azure ([#2591](https://github.com/databricks/terraform-provider-databricks/pull/2591)).
 * Fixed RunJobTask job_id type ([#2588](https://github.com/databricks/terraform-provider-databricks/pull/2588)).
 * Updated Go SDK to v0.17.0 ([#2599](https://github.com/databricks/terraform-provider-databricks/pull/2599)).

 Documentation:
 * Added troubleshooting guide for grants/permissions config drifts ([#2576](https://github.com/databricks/terraform-provider-databricks/pull/2576)).
 * Updated doc for [databricks_model_serving](https://registry.terraform.io/providers/databricks/databricks/latest/docs/resources/model_serving) to include new fields ([#2579](https://github.com/databricks/terraform-provider-databricks/pull/2579)).
 * Added instructions for group rule set management ([#2561](https://github.com/databricks/terraform-provider-databricks/pull/2561)).
 * Added missing documentation for CMK support on GCP ([#2604](https://github.com/databricks/terraform-provider-databricks/pull/2604)).

 Exporter:
 * Exporter: Incremental export of notebooks, SQL objects and some other resources ([#2563](https://github.com/databricks/terraform-provider-databricks/pull/2563)).
 * Exporter: add List operation for [databricks_instance_pool](https://registry.terraform.io/providers/databricks/databricks/latest/docs/resources/instance_pool) resource ([#2570](https://github.com/databricks/terraform-provider-databricks/pull/2570)).
 * Exporter: command-line option to control output format for notebooks ([#2569](https://github.com/databricks/terraform-provider-databricks/pull/2569)).
 * Exporter: Added exporting of [databricks_mlflow_webhook](https://registry.terraform.io/providers/databricks/databricks/latest/docs/resources/mlflow_webhook) resources ([#2552](https://github.com/databricks/terraform-provider-databricks/pull/2552)).

 Other Changes:
 * Migrated [databricks_mlflow_model](https://registry.terraform.io/providers/databricks/databricks/latest/docs/resources/mlflow_model) to go sdk ([#2257](https://github.com/databricks/terraform-provider-databricks/pull/2257)).
 * Migrated [databricks_mlflow_webhook](https://registry.terraform.io/providers/databricks/databricks/latest/docs/resources/mlflow_webhook) to Go SDK ([#2560](https://github.com/databricks/terraform-provider-databricks/pull/2560)).
 * Refactored [databricks_external_location](https://registry.terraform.io/providers/databricks/databricks/latest/docs/resources/external_location) to Go SDK ([#2546](https://github.com/databricks/terraform-provider-databricks/pull/2546)).
 * Refactored [databricks_schema](https://registry.terraform.io/providers/databricks/databricks/latest/docs/resources/schema) to Go SDK ([#2572](https://github.com/databricks/terraform-provider-databricks/pull/2572)).
 * Refreshed [databricks_grants](https://registry.terraform.io/providers/databricks/databricks/latest/docs/resources/grants) with latest permissible grants ([#2567](https://github.com/databricks/terraform-provider-databricks/pull/2567)).
 * Fixed UC acceptance test ([#2613](https://github.com/databricks/terraform-provider-databricks/pull/2613)).
 * Auto-assign engineering reviewers for TF ([#2564](https://github.com/databricks/terraform-provider-databricks/pull/2564)).


## 1.23.0

 * Added Terraform support for Job Parameters (Private Preview) ([#2509](https://github.com/databricks/terraform-provider-databricks/pull/2509)).
 * Added `gcp_attributes.local_ssd_count` to [databricks_cluster](https://registry.terraform.io/providers/databricks/databricks/latest/docs/resources/cluster) resource ([#2422](https://github.com/databricks/terraform-provider-databricks/pull/2422)).
 * Added `gcp_attributes.local_ssd_count` to [databricks_instance_pool](https://registry.terraform.io/providers/databricks/databricks/latest/docs/resources/instance_pool) resource ([#2558](https://github.com/databricks/terraform-provider-databricks/pull/2558)).
 * Extend RunJobTask with additional supported fields and document them in [databricks_job](https://registry.terraform.io/providers/databricks/databricks/latest/docs/resources/job) ([#2314](https://github.com/databricks/terraform-provider-databricks/pull/2314), [#2562](https://github.com/databricks/terraform-provider-databricks/pull/2562)).
 * Fixed update from instance pool to node type in [databricks_job](https://registry.terraform.io/providers/databricks/databricks/latest/docs/resources/job) ([#2549](https://github.com/databricks/terraform-provider-databricks/pull/2549)).

Exporter:
 * Exporter: add support for [databricks_model_serving](https://registry.terraform.io/providers/databricks/databricks/latest/docs/resources/model_serving) ([#2512](https://github.com/databricks/terraform-provider-databricks/pull/2512)).

Documentation:
 * Documented missing environment variables for authentication ([#2541](https://github.com/databricks/terraform-provider-databricks/pull/2541)).
 * Documented run_if field and suppress diff when field is not present ([#2435](https://github.com/databricks/terraform-provider-databricks/pull/2435)).
 * Updated diagram with Databricks resources ([#2526](https://github.com/databricks/terraform-provider-databricks/pull/2526)).
 * Updated metastore.md ([#2547](https://github.com/databricks/terraform-provider-databricks/pull/2547)).

Other Changes:
 * Marked `gcp_attributes.use_preemptible_executors` as deprecated in [databricks_cluster](https://registry.terraform.io/providers/databricks/databricks/latest/docs/resources/cluster) ([#2551](https://github.com/databricks/terraform-provider-databricks/pull/2551)).
 * Provided `application_id` when creating SP in [databricks_access_control_rule_set](https://registry.terraform.io/providers/databricks/databricks/latest/docs/resources/access_control_rule_set) resource integration test (and temporarily disabled this test outside of AWS) ([#2542](https://github.com/databricks/terraform-provider-databricks/pull/2542)).

## 1.22.0

 * Added [databricks_access_control_rule_set](https://registry.terraform.io/providers/databricks/databricks/latest/docs/resources/access_control_rule_set) resource for managing account-level access ([#2371](https://github.com/databricks/terraform-provider-databricks/pull/2371)).
 * Added READ_VOLUME and WRITE_VOLUME to [databricks_grants](https://registry.terraform.io/providers/databricks/databricks/latest/docs/resources/grants) resources at the schema/catalog-level ([#2529](https://github.com/databricks/terraform-provider-databricks/pull/2529)).
 * Added `acl_principal_id` attribute to [databricks_user](https://registry.terraform.io/providers/databricks/databricks/latest/docs/resources/user), [databricks_group](https://registry.terraform.io/providers/databricks/databricks/latest/docs/resources/group) & [databricks_service_principal](https://registry.terraform.io/providers/databricks/databricks/latest/docs/resources/service_principal) for easier use with [databricks_access_control_rule_set](https://registry.terraform.io/providers/databricks/databricks/latest/docs/resources/access_control_rule_set) ([#2485](https://github.com/databricks/terraform-provider-databricks/pull/2485)).
 * Added `control_run_state` flag to the [databricks_job](https://registry.terraform.io/providers/databricks/databricks/latest/docs/resources/job) resource for continuous jobs ([#2466](https://github.com/databricks/terraform-provider-databricks/pull/2466)).
 * Added `full_refresh` attribute to the `pipeline_task` in [databricks_job](https://registry.terraform.io/providers/databricks/databricks/latest/docs/resources/job) ([#2444](https://github.com/databricks/terraform-provider-databricks/pull/2444)).
 * Added support for Unity Catalog [databricks_metastore](https://registry.terraform.io/providers/databricks/databricks/latest/docs/data-sources/metastore) data source ([#2492](https://github.com/databricks/terraform-provider-databricks/pull/2492)).
 * Added support for Unity Catalog [databricks_metastores](https://registry.terraform.io/providers/databricks/databricks/latest/docs/data-sources/metastores) data source  ([#2017](https://github.com/databricks/terraform-provider-databricks/pull/2017)).
 * Added support for `USE_MARKETPLACE_ASSETS` privilege to [databricks_metastore](https://registry.terraform.io/providers/databricks/databricks/latest/docs/resources/metastore) ([#2505](https://github.com/databricks/terraform-provider-databricks/pull/2505)).
 * Added support for boolean values in [databricks_sql_alert](https://registry.terraform.io/providers/databricks/databricks/latest/docs/resources/sql_alert) alerts ([#2506](https://github.com/databricks/terraform-provider-databricks/pull/2506)).
 * Added late jobs support (aka health conditions) in [databricks_job](https://registry.terraform.io/providers/databricks/databricks/latest/docs/resources/job) resource ([2496](https://github.com/databricks/terraform-provider-databricks/pull/2496)).
 * Allow support for searching SQL Warehouses by name in [databricks_sql_warehouse](https://registry.terraform.io/providers/databricks/databricks/latest/docs/resources/sql_warehouse) data source ([#2458](https://github.com/databricks/terraform-provider-databricks/pull/2458)).
 * Added suppress diff for `aws_attributes.zone_id` with value `auto` in [databricks_instance_pool](https://registry.terraform.io/providers/databricks/databricks/latest/docs/resources/instance_pool) ([#2518](https://github.com/databricks/terraform-provider-databricks/pull/2518)).
 * Changed test to use random catalog name in SQL table integration tests ([#2473](https://github.com/databricks/terraform-provider-databricks/pull/2473)).
 * Fixed [databricks_ip_access_list](https://registry.terraform.io/providers/databricks/databricks/latest/docs/resources/ip_access_list) read ([#2515](https://github.com/databricks/terraform-provider-databricks/pull/2515)).
 * Fixed [databricks_job](https://registry.terraform.io/providers/databricks/databricks/latest/docs/resources/job) resource to clear instance-specific attributes when `instance_pool_id` is specified ([#2507](https://github.com/databricks/terraform-provider-databricks/pull/2507)).
 * Fixed handling of comments in [databricks_sql_table](https://registry.terraform.io/providers/databricks/databricks/latest/docs/resources/sql_table) resource ([#2472](https://github.com/databricks/terraform-provider-databricks/pull/2472)).
 * Fixed model serving integration test using pip if the cluster is already running ([#2470](https://github.com/databricks/terraform-provider-databricks/pull/2470)).
 * Fixed provider after updating SDK to 0.13 ([#2494](https://github.com/databricks/terraform-provider-databricks/pull/2494)).
 * Updated [databricks_user](https://registry.terraform.io/providers/databricks/databricks/latest/docs/resources/user) with `force = true` to check for error message prefix ([#2510](https://github.com/databricks/terraform-provider-databricks/pull/2510)).

Exporter:
 * Added exporter for [databricks_workspace_file](https://registry.terraform.io/providers/databricks/databricks/latest/docs/resources/workspace_file) resource ([#2493](https://github.com/databricks/terraform-provider-databricks/pull/2493)).
 * Made resource names more unique to avoid duplicate resources errors ([#2452](https://github.com/databricks/terraform-provider-databricks/pull/2452)).

Documentation updates:
 * Added documentation notes about legacy cluster type & data access ([#2437](https://github.com/databricks/terraform-provider-databricks/pull/2437)).
 * Added one more item to the troubleshooting guide ([#2477](https://github.com/databricks/terraform-provider-databricks/pull/2477)).
 * Added clarification that [databricks_schema](https://registry.terraform.io/providers/databricks/databricks/latest/docs/resources/schema) and [databricks_sql_table](https://registry.terraform.io/providers/databricks/databricks/latest/docs/resources/sql_table) should be imported by their full name, not just by name ([#2491](https://github.com/databricks/terraform-provider-databricks/pull/2491)).
 * Added more common issues for troubleshooting ([#2486](https://github.com/databricks/terraform-provider-databricks/pull/2486)).
 * Added additional documentation ([#2516](https://github.com/databricks/terraform-provider-databricks/pull/2516)).
 * Linked model serving docs to top level README ([#2474](https://github.com/databricks/terraform-provider-databricks/pull/2474)).

Other notes:
 * Added code owners for terraform-provider-databricks ([#2498](https://github.com/databricks/terraform-provider-databricks/pull/2498)).
 * Added support for new Delve binary name format ([#2497](https://github.com/databricks/terraform-provider-databricks/pull/2497)).
 * Configured merge queue for the provider ([#2533](https://github.com/databricks/terraform-provider-databricks/pull/2533)).
 * Removed unused dlvLoadConfig configuration from settings.json ([#2499](https://github.com/databricks/terraform-provider-databricks/pull/2499)).

Updated dependency versions:
 * Bump github.com/databricks/databricks-sdk-go from 0.13.0 to 0.14.1 ([#2523](https://github.com/databricks/terraform-provider-databricks/pull/2523)).
 * Bump golang.org/x/mod from 0.11.0 to 0.12.0 ([#2462](https://github.com/databricks/terraform-provider-databricks/pull/2462)).

## 1.21.0

 * Added condition_task to the [databricks_job](https://registry.terraform.io/providers/databricks/databricks/latest/docs/resources/job) resource (private preview) ([#2459](https://github.com/databricks/terraform-provider-databricks/pull/2459)).
 * Added `AccountData`, `AccountClient` and define generic databricks data utilites for defining workspace and account-level data sources ([#2429](https://github.com/databricks/terraform-provider-databricks/pull/2429)).
 * Added documentation link to existing Databricks Terraform modules ([#2439](https://github.com/databricks/terraform-provider-databricks/pull/2439)).
 * Added experimental compute field to [databricks_job](https://registry.terraform.io/providers/databricks/databricks/latest/docs/resources/job) resource ([#2401](https://github.com/databricks/terraform-provider-databricks/pull/2401)).
 * Added import example to doc for [databricks_group_member](https://registry.terraform.io/providers/databricks/databricks/latest/docs/resources/group_member) resource ([#2453](https://github.com/databricks/terraform-provider-databricks/pull/2453)).
 * Added support for subscriptions in dashboards & alert SQL tasks in [databricks_job](https://registry.terraform.io/providers/databricks/databricks/latest/docs/resources/job) ([#2447](https://github.com/databricks/terraform-provider-databricks/pull/2447)).
 * Fixed model serving integration test ([#2460](https://github.com/databricks/terraform-provider-databricks/pull/2460), [#2461](https://github.com/databricks/terraform-provider-databricks/pull/2461)).
 * Fixed [databricks_job](https://registry.terraform.io/providers/databricks/databricks/latest/docs/resources/job) resource file arrival trigger parameter name ([#2438](https://github.com/databricks/terraform-provider-databricks/pull/2438)).
 * Fixed catalog_workspace_binding_test ([#2463](https://github.com/databricks/terraform-provider-databricks/pull/2463), [#2451](https://github.com/databricks/terraform-provider-databricks/pull/2451)).

## 1.20.0

 * Added suppress diff for `storage_location` in [databricks_sql_table](https://registry.terraform.io/providers/databricks/databricks/latest/docs/resources/sql_table) and [databricks_volume](https://registry.terraform.io/providers/databricks/databricks/latest/docs/resources/volume) resources ([#2408](https://github.com/databricks/terraform-provider-databricks/pull/2408)).
 * Added option disable_as_user_deletion to disable instead of delete [databricks_user](https://registry.terraform.io/providers/databricks/databricks/latest/docs/resources/user) and [databricks_service_principal](https://registry.terraform.io/providers/databricks/databricks/latest/docs/resources/service_principal), enabled by default for user management at the account level ([#2378](https://github.com/databricks/terraform-provider-databricks/pull/2378)).
 * Added support for Unity Catalog [databricks_catalog_workspace_binding](https://registry.terraform.io/providers/databricks/databricks/latest/docs/resources/catalog_workspace_binding) resource ([#2364](https://github.com/databricks/terraform-provider-databricks/pull/2364)).
 * Allowed assigning GCP SA in [databricks_sql_global_config](https://registry.terraform.io/providers/databricks/databricks/latest/docs/resources/sql_global_config) resource ([#2405](https://github.com/databricks/terraform-provider-databricks/pull/2405)).
 * Allowed changing `custom_tags` in [databricks_instance_pool](https://registry.terraform.io/providers/databricks/databricks/latest/docs/resources/instance_pool) resource without recreating a pool ([#2400](https://github.com/databricks/terraform-provider-databricks/pull/2400)).
 * Bumped Go SDK version to 0.12.0 ([#2442](https://github.com/databricks/terraform-provider-databricks/pull/2442), [#2414](https://github.com/databricks/terraform-provider-databricks/pull/2414)).
 * Bumped golang.org/x/mod from 0.10.0 to 0.11.0 ([#2406](https://github.com/databricks/terraform-provider-databricks/pull/2406)).
 * Enabled model serving acceptance tests ([#2420](https://github.com/databricks/terraform-provider-databricks/pull/2420)).
 * Improved export of users/groups at the account level ([#2398](https://github.com/databricks/terraform-provider-databricks/pull/2398)).
 * Fixed [databricks_entitlements](https://registry.terraform.io/providers/databricks/databricks/latest/docs/resources/entitlements) resource edge behaviour ([#2409](https://github.com/databricks/terraform-provider-databricks/pull/2409)).
 * Improved descriptions for [databricks_volume](https://registry.terraform.io/providers/databricks/databricks/latest/docs/resources/volume) resource ([#2413](https://github.com/databricks/terraform-provider-databricks/pull/2413)).
 * Skipped TestAccClusterResource_CreateClusterWithLibraries integration test ([#2404](https://github.com/databricks/terraform-provider-databricks/pull/2404)).
 * Updated [databricks_grant](https://registry.terraform.io/providers/databricks/databricks/latest/docs/resources/grant) resource with latest set of permissions ([#2399](https://github.com/databricks/terraform-provider-databricks/pull/2399)).
 * Used separate suppress diff function for [databricks_sql_table](https://registry.terraform.io/providers/databricks/databricks/latest/docs/resources/sql_table) and [databricks_volume](https://registry.terraform.io/providers/databricks/databricks/latest/docs/resources/volume) ([#2412](https://github.com/databricks/terraform-provider-databricks/pull/2412)).

## 1.19.0

 * Added `run_as` and `run_as_user_name` fields to [databricks_job](https://registry.terraform.io/providers/databricks/databricks/latest/docs/resources/job) ([#2388](https://github.com/databricks/terraform-provider-databricks/pull/2388)).
 * Added more attributes to [databricks_cluster_policy](https://registry.terraform.io/providers/databricks/databricks/latest/docs/data-sources/cluster_policy) data source ([#2351](https://github.com/databricks/terraform-provider-databricks/pull/2351)).
 * Added `force_destroy` to [databricks_external_location](https://registry.terraform.io/providers/databricks/databricks/latest/docs/resources/external_location) resource ([#2353](https://github.com/databricks/terraform-provider-databricks/pull/2353)).
 * Added less permissive principal for self assuming UC role ([#2386](https://github.com/databricks/terraform-provider-databricks/pull/2386)).
 * Document `workload_type` block in [databricks_cluster](https://registry.terraform.io/providers/databricks/databricks/latest/docs/resources/cluster) resource ([#2370](https://github.com/databricks/terraform-provider-databricks/pull/2370)).
 * Expose `read_only` option in [databricks_external_location](https://registry.terraform.io/providers/databricks/databricks/latest/docs/resources/external_location) and [databricks_storage_credential](https://registry.terraform.io/providers/databricks/databricks/latest/docs/resources/storage_credential) ([#2391](https://github.com/databricks/terraform-provider-databricks/pull/2391)).
 * Migrate [databricks_catalog](https://registry.terraform.io/providers/databricks/databricks/latest/docs/resources/catalog) to Go SDK ([#2357](https://github.com/databricks/terraform-provider-databricks/pull/2357)).
 * Update `FullName` in [databricks_volume](https://registry.terraform.io/providers/databricks/databricks/latest/docs/resources/volume) resource only if no error is returned. ([#2374](https://github.com/databricks/terraform-provider-databricks/pull/2374)).
 * Updated test to use databricks-sdk library as Faker library isn't being installed correctly ([#2397](https://github.com/databricks/terraform-provider-databricks/pull/2397)).
 * Explicit conversion of strings to int64. ([#2346](https://github.com/databricks/terraform-provider-databricks/pull/2346)).

## 1.18.0

 * Added [databricks_volume](https://registry.terraform.io/providers/databricks/databricks/latest/docs/resources/volume) resource in Unity Catalog ([#2324](https://github.com/databricks/terraform-provider-databricks/pull/2324)).
 * Added [databricks_model_serving](https://registry.terraform.io/providers/databricks/databricks/latest/docs/resources/model_serving) support to [databricks_permissions](https://registry.terraform.io/providers/databricks/databricks/latest/docs/resources/permissions) ([#2331](https://github.com/databricks/terraform-provider-databricks/pull/2331)).
 * Added suppress diff for URL change that only changes `/` (remove or add) in UC resources ([#2336](https://github.com/databricks/terraform-provider-databricks/pull/2336)).
 * Fixed attributes typo in SCIM API ([#2344](https://github.com/databricks/terraform-provider-databricks/pull/2344)).
 * Fixed updates for [databricks_share](https://registry.terraform.io/providers/databricks/databricks/latest/docs/resources/share) resource ([#2307](https://github.com/databricks/terraform-provider-databricks/pull/2307)).
 * Updated documentation for [databricks_service_principal_secret](https://registry.terraform.io/providers/databricks/databricks/latest/docs/resources/service_principal_secret) ([#2332](https://github.com/databricks/terraform-provider-databricks/pull/2332)).
 * Updated documentation for troubleshooting guide with a typical error when creating groups/users on the Account level ([#2338](https://github.com/databricks/terraform-provider-databricks/pull/2338)).
 * Other testing infrastructure improvements ([#2350](https://github.com/databricks/terraform-provider-databricks/pull/2350), [#2355](https://github.com/databricks/terraform-provider-databricks/pull/2355), [#2358](https://github.com/databricks/terraform-provider-databricks/pull/2358)).

Updated dependency versions:

 * Bump github.com/hashicorp/hcl/v2 from 2.16.2 to 2.17.0 ([#2359](https://github.com/databricks/terraform-provider-databricks/pull/2359)).
 * Bump github.com/stretchr/testify from 1.8.3 to 1.8.4 ([#2354](https://github.com/databricks/terraform-provider-databricks/pull/2354)).
 * Bump github.com/zclconf/go-cty from 1.13.1 to 1.13.2 ([#2329](https://github.com/databricks/terraform-provider-databricks/pull/2329)).

## 1.17.0

 * **Removed support for releasing 32-bit binaries** ([#2315](https://github.com/databricks/terraform-provider-databricks/pull/2315), [#2320](https://github.com/databricks/terraform-provider-databricks/pull/2320)).
 * Added more information on impact of using a cluster policy in [databricks_cluster](https://registry.terraform.io/providers/databricks/databricks/latest/docs/resources/cluster) resource ([#2313](https://github.com/databricks/terraform-provider-databricks/pull/2313)).
 * Added missing `serverless` option to [databricks_pipeline](https://registry.terraform.io/providers/databricks/databricks/latest/docs/resources/pipeline) ([#2308](https://github.com/databricks/terraform-provider-databricks/pull/2308)).
 * Updated `channel` and `edition` values in [databricks_pipeline](https://registry.terraform.io/providers/databricks/databricks/latest/docs/resources/pipeline) docs ([#2322](https://github.com/databricks/terraform-provider-databricks/pull/2322)).
 * Automatically add `CAN_MANAGE` permission on [databricks_instance_pool](https://registry.terraform.io/providers/databricks/databricks/latest/docs/resources/instance_pool) for calling user ([#2298](https://github.com/databricks/terraform-provider-databricks/pull/2298)).
 * Migrated [databricks_ip_access_list](https://registry.terraform.io/providers/databricks/databricks/latest/docs/resources/ip_access_list) resource to Go SDK ([#2306](https://github.com/databricks/terraform-provider-databricks/pull/2306)).

Updated dependency versions:

 * Bump github.com/stretchr/testify from 1.8.2 to 1.8.3 ([#2317](https://github.com/databricks/terraform-provider-databricks/pull/2317)).
 * Bump github.com/databricks/databricks-sdk-go from v0.8.1 to v0.9.0 ([#2327](https://github.com/databricks/terraform-provider-databricks/pull/2327)).

## 1.16.1

 * Added [databricks_service_principal_secret](https://registry.terraform.io/providers/databricks/databricks/latest/docs/resources/service_principal_secret) documentation ([#2296](https://github.com/databricks/terraform-provider-databricks/pull/2296)).
 * Documentation about Unity Catalog integration in [databricks_pipeline](https://registry.terraform.io/providers/databricks/databricks/latest/docs/resources/pipeline) ([#2289](https://github.com/databricks/terraform-provider-databricks/pull/2289)).
 * Exporter: don't emit [databricks_permissions](https://registry.terraform.io/providers/databricks/databricks/latest/docs/resources/permissions) for `/Shared` directory ([#2288](https://github.com/databricks/terraform-provider-databricks/pull/2288)).
 * Fix dependency when exporting [databricks_service_principal_role](https://registry.terraform.io/providers/databricks/databricks/latest/docs/resources/service_principal_role) ([#2285](https://github.com/databricks/terraform-provider-databricks/pull/2285)).
 * Removed reference to deprecated [databricks_group_instance_profile](https://registry.terraform.io/providers/databricks/databricks/latest/docs/resources/group_instance_profile) from [databricks_group_role](https://registry.terraform.io/providers/databricks/databricks/latest/docs/resources/group_role) docs ([#2290](https://github.com/databricks/terraform-provider-databricks/pull/2290)).
 * Updated documentation for [databricks_secret_scope](https://registry.terraform.io/providers/databricks/databricks/latest/docs/resources/secret_scope) resource ([#2297](https://github.com/databricks/terraform-provider-databricks/pull/2297)).

## 1.16.0

 * Added [databricks_workspace_file](https://registry.terraform.io/providers/databricks/databricks/latest/docs/resources/workspace_file) resource ([#2266](https://github.com/databricks/terraform-provider-databricks/pull/2266)).
 * Added `notification_settings` block to [databricks_job](https://registry.terraform.io/providers/databricks/databricks/latest/docs/resources/job) resource ([#2276](https://github.com/databricks/terraform-provider-databricks/pull/2276)).
 * Added missing permission to [databricks_aws_crossaccount_policy](https://registry.terraform.io/providers/databricks/databricks/latest/docs/data-sources/aws_crossaccount_policy) data source ([#2283](https://github.com/databricks/terraform-provider-databricks/pull/2283)).
 * Fixed [databricks_sql_table](https://registry.terraform.io/providers/databricks/databricks/latest/docs/resources/sql_table) doc ([#2281](https://github.com/databricks/terraform-provider-databricks/pull/2281)).
 * Fixed doc on tag propagation and tag conflict for [databricks_instance_pool](https://registry.terraform.io/providers/databricks/databricks/latest/docs/resources/instance_pool) resource ([#2242](https://github.com/databricks/terraform-provider-databricks/pull/2242)).
 * Document & export [databricks_workspace_conf](https://registry.terraform.io/providers/databricks/databricks/latest/docs/resources/workspace_conf) parameters for legacy init scripts ([#2280](https://github.com/databricks/terraform-provider-databricks/pull/2280)).
 * Removed deprecated `CREATE_VIEW` from code of [databricks_grants](https://registry.terraform.io/providers/databricks/databricks/latest/docs/resources/grants) resource ([#2230](https://github.com/databricks/terraform-provider-databricks/pull/2230)).
 * Exporter: relax handling of problematic files/directories ([#2258](https://github.com/databricks/terraform-provider-databricks/pull/2258)).

## 1.15.0

 * Added _experimental_ [databricks_sql_table](https://registry.terraform.io/providers/databricks/databricks/latest/docs/resources/sql_table) resource to manage tables in the Unity Catalog ([#2213](https://github.com/databricks/terraform-provider-databricks/pull/2213)).
 * Added [databricks_pipelines](https://registry.terraform.io/providers/databricks/databricks/latest/docs/data-sources/pipelines) data source ([#2202](https://github.com/databricks/terraform-provider-databricks/pull/2202)).
 * Added missing permissions to [databricks_grants](https://registry.terraform.io/providers/databricks/databricks/latest/docs/resources/grants) resource ([#2260](https://github.com/databricks/terraform-provider-databricks/pull/2260)).
 * Added support for running [databricks_cluster](https://registry.terraform.io/providers/databricks/databricks/latest/docs/resources/cluster) init scripts from workspace files ([#2251](https://github.com/databricks/terraform-provider-databricks/pull/2251)).
 * Added suppress diff for `run_if` in [databricks_job](https://registry.terraform.io/providers/databricks/databricks/latest/docs/resources/job) ([#2229](https://github.com/databricks/terraform-provider-databricks/pull/2229)).
 * Fixed delete permission error for manually removed [databricks_job](https://registry.terraform.io/providers/databricks/databricks/latest/docs/resources/job) ([#2225](https://github.com/databricks/terraform-provider-databricks/pull/2225)).
 * Documented `fleet` selector in the [databricks_node_type](https://registry.terraform.io/providers/databricks/databricks/latest/docs/data-sources/node_type) data source ([#2261](https://github.com/databricks/terraform-provider-databricks/pull/2261)).
 * Documented example for [databricks_job](https://registry.terraform.io/providers/databricks/databricks/latest/docs/resources/job) tags ([#2235](https://github.com/databricks/terraform-provider-databricks/pull/2235)).
 * Documented more Azure Databricks workspaces creation ([#2228](https://github.com/databricks/terraform-provider-databricks/pull/2228), [#2248](https://github.com/databricks/terraform-provider-databricks/pull/2248)).
 * Removed note about Azure KeyVault-based [databricks_secret_scope](https://registry.terraform.io/providers/databricks/databricks/latest/docs/resources/secret_scope) and service principals ([#2231](https://github.com/databricks/terraform-provider-databricks/pull/2231)).
 * Migrated [databricks_cluster_policy](https://registry.terraform.io/providers/databricks/databricks/latest/docs/resources/cluster_policy) to Go SDK ([#2250](https://github.com/databricks/terraform-provider-databricks/pull/2250)).
 * Updated [databricks_sql_endpoint](https://registry.terraform.io/providers/databricks/databricks/latest/docs/resources/sql_endpoint) docs for Azure DBSQL Serverless GA ([#2249](https://github.com/databricks/terraform-provider-databricks/pull/2249), [#2254](https://github.com/databricks/terraform-provider-databricks/pull/2254)).
 * Updated policy definition in [databricks_aws_crossaccount_policy](https://registry.terraform.io/providers/databricks/databricks/latest/docs/data-sources/aws_crossaccount_policy) data source ([#2262](https://github.com/databricks/terraform-provider-databricks/pull/2262)).
 * Bumped `databricks-sdk-go` from 0.7.0 to 0.8.0 ([#2259](https://github.com/databricks/terraform-provider-databricks/pull/2259)).

## 1.14.3

 * Add exporter support for [databricks_sql_alert](https://registry.terraform.io/providers/databricks/databricks/latest/docs/resources/sql_alert) ([#2207](https://github.com/databricks/terraform-provider-databricks/pull/2207)).
 * Add support for notifications in [databricks_pipeline](https://registry.terraform.io/providers/databricks/databricks/latest/docs/resources/pipeline) resource ([#2218](https://github.com/databricks/terraform-provider-databricks/pull/2218)).
 * Add suppress diff for `path` argument of [databricks_directory](https://registry.terraform.io/providers/databricks/databricks/latest/docs/resources/directory) resource when it ends with `/` ([#2204](https://github.com/databricks/terraform-provider-databricks/pull/2204)).
 * Exporter: don't export `storage` when [databricks_pipeline](https://registry.terraform.io/providers/databricks/databricks/latest/docs/resources/pipeline) was created with default value ([#2203](https://github.com/databricks/terraform-provider-databricks/pull/2203)).
 * Exporter: phase 1 of support for Account-level exports ([#2205](https://github.com/databricks/terraform-provider-databricks/pull/2205)).
 * Fixed regression in [databricks_group](https://registry.terraform.io/providers/databricks/databricks/latest/docs/data-sources/group) data not to require workspace admin privileges ([#2210](https://github.com/databricks/terraform-provider-databricks/pull/2210)).
 * Suppress diff for `edition` attribute in [databricks_pipeline](https://registry.terraform.io/providers/databricks/databricks/latest/docs/resources/pipeline) ([#2219](https://github.com/databricks/terraform-provider-databricks/pull/2219)).

## 1.14.2

 * Explicitly include SCIM attributes for [databricks_group](https://registry.terraform.io/providers/databricks/databricks/latest/docs/resources/group), [databricks_user](https://registry.terraform.io/providers/databricks/databricks/latest/docs/resources/user), [databricks_user_role](https://registry.terraform.io/providers/databricks/databricks/latest/docs/resources/user_role), [databricks_group_role](https://registry.terraform.io/providers/databricks/databricks/latest/docs/resources/group_role), [databricks_group_member](https://registry.terraform.io/providers/databricks/databricks/latest/docs/resources/group_member), [databricks_group_instance_profile](https://registry.terraform.io/providers/databricks/databricks/latest/docs/resources/group_instance_profile), [databricks_user](https://registry.terraform.io/providers/databricks/databricks/latest/docs/resources/user) data, [databricks_group](https://registry.terraform.io/providers/databricks/databricks/latest/docs/resources/group) data, and [databricks_entitlement](https://registry.terraform.io/providers/databricks/databricks/latest/docs/resources/entitlement) resources ([#2200](https://github.com/databricks/terraform-provider-databricks/pull/2200)).
 * Added SQL File task to [databricks_job](https://registry.terraform.io/providers/databricks/databricks/latest/docs/resources/job) resource ([#2199](https://github.com/databricks/terraform-provider-databricks/pull/2199)).
 * Fix diff detection for [databricks_share](https://registry.terraform.io/providers/databricks/databricks/latest/docs/resources/share) resource ([#2197](https://github.com/databricks/terraform-provider-databricks/pull/2197)).
 * Guide to deploy Databricks on Azure with PrivateLink - Standard deployment ([#2066](https://github.com/databricks/terraform-provider-databricks/pull/2066)).
 * Remove `CREATE_VIEW` from [databricks_grants](https://registry.terraform.io/providers/databricks/databricks/latest/docs/resources/grants) doc ([#2198](https://github.com/databricks/terraform-provider-databricks/pull/2198)).

Updated dependency versions:

 * Bump github.com/databricks/databricks-sdk-go from 0.6.0 to 0.7.0 ([#2195](https://github.com/databricks/terraform-provider-databricks/pull/2195)).
 * Bump golang.org/x/mod from 0.9.0 to 0.10.0 ([#2192](https://github.com/databricks/terraform-provider-databricks/pull/2192)).

## 1.14.1

 * Allow rotating `token` block in [databricks_mws_workspaces](https://registry.terraform.io/providers/databricks/databricks/latest/docs/resources/mws_workspaces) resource by only changing `comment` field ([#2114](https://github.com/databricks/terraform-provider-databricks/pull/2114)).
 * Exclude roles in SCIM API list calls to reduce load on Databricks SCIM service ([#2181](https://github.com/databricks/terraform-provider-databricks/pull/2181)).
 * Fixed [databricks_service_principals](https://registry.terraform.io/providers/databricks/databricks/latest/docs/data-sources/service_principals) data source issue with empty filter ([#2185](https://github.com/databricks/terraform-provider-databricks/pull/2185)).
 * Update Go SDK to v0.6.0 ([#2186](https://github.com/databricks/terraform-provider-databricks/pull/2186)).

## 1.14.0

 * Added caching of SCIM Me API call to [databricks_current_user](https://registry.terraform.io/providers/databricks/databricks/latest/docs/data-sources/current_user) data source and [databricks_permissions](https://registry.terraform.io/providers/databricks/databricks/latest/docs/resources/permissions) resource. ([#2170](https://github.com/databricks/terraform-provider-databricks/pull/2170)).
 * Added example for automatically rotating a token ([#2135](https://github.com/databricks/terraform-provider-databricks/pull/2135)).
 * Added `run_if` condition in [databricks_job](https://registry.terraform.io/providers/databricks/databricks/latest/docs/resources/job) resource ([#2125](https://github.com/databricks/terraform-provider-databricks/pull/2125)).
 * Added File Arrival trigger to [databricks_job](https://registry.terraform.io/providers/databricks/databricks/latest/docs/resources/job) resource ([#2142](https://github.com/databricks/terraform-provider-databricks/pull/2142)).
 * Added `source` parameter for `spark_python_task` in [databricks_job](https://registry.terraform.io/providers/databricks/databricks/latest/docs/resources/job) ([#2157](https://github.com/databricks/terraform-provider-databricks/pull/2157)).
 * Automatically add `CAN_MANAGE` permission on [databricks_sql_endpoint](https://registry.terraform.io/providers/databricks/databricks/latest/docs/resources/sql_endpoint) for calling user ([#2168](https://github.com/databricks/terraform-provider-databricks/pull/2168)).
 * Deprecated `enable_serverless_compute` on [databricks_sql_global_config](https://registry.terraform.io/providers/databricks/databricks/latest/docs/resources/sql_global_config) resource ([#2139](https://github.com/databricks/terraform-provider-databricks/pull/2139)).
 * Document `enable_serverless_compute` API changes in [databricks_sql_endpoint](https://registry.terraform.io/providers/databricks/databricks/latest/docs/resources/sql_endpoint) resource ([#2137](https://github.com/databricks/terraform-provider-databricks/pull/2137)).
 * Fix edge cases for [databricks_permissions](https://registry.terraform.io/providers/databricks/databricks/latest/docs/resources/permissions) resource ([#2158](https://github.com/databricks/terraform-provider-databricks/pull/2158)).
 * Migrate [databricks_cluster_policy](https://registry.terraform.io/providers/databricks/databricks/latest/docs/data-sources/cluster_policy) data source to Go SDK ([#2155](https://github.com/databricks/terraform-provider-databricks/pull/2155)).
 * Update the description of `ip_addresses` parameter in [databricks_ip_access_list](https://registry.terraform.io/providers/databricks/databricks/latest/docs/resources/ip_access_list) docs ([#2116](https://github.com/databricks/terraform-provider-databricks/pull/2116)).

Updated dependency versions:

 * Bump github.com/hashicorp/terraform-plugin-sdk/v2 from 2.25.0 to 2.26.1 ([#2140](https://github.com/databricks/terraform-provider-databricks/pull/2140)).
 * Bump github.com/zclconf/go-cty from 1.13.0 to 1.13.1 ([#2124](https://github.com/databricks/terraform-provider-databricks/pull/2124)).

## 1.13.0

 * Added [databricks_sql_alert](https://registry.terraform.io/providers/databricks/databricks/latest/docs/resources/sql_alert) resource ([#2047](https://github.com/databricks/terraform-provider-databricks/pull/2047)).
 * Added experimental GCP support for more resources ([#2088](https://github.com/databricks/terraform-provider-databricks/pull/2088), [#2091](https://github.com/databricks/terraform-provider-databricks/pull/2091), [#2090](https://github.com/databricks/terraform-provider-databricks/pull/2090), [#2089](https://github.com/databricks/terraform-provider-databricks/pull/2089), [#2080](https://github.com/databricks/terraform-provider-databricks/pull/2080)).
 * Added suppress diff to `default_data_access_config_id` in [databricks_metastore](https://registry.terraform.io/providers/databricks/databricks/latest/docs/resources/metastore) ([#2111](https://github.com/databricks/terraform-provider-databricks/pull/2111)).
 * Export `initialize_file_system` for ADLS Gen2 mounts ([#2107](https://github.com/databricks/terraform-provider-databricks/pull/2107)).
 * Enforce formatting on pull requests ([#2099](https://github.com/databricks/terraform-provider-databricks/pull/2099)).
 * Added `MatchRegexp` match type for partial matches ([#2102](https://github.com/databricks/terraform-provider-databricks/pull/2102)).
 * Skip model serving integration test on GCP ([#2098](https://github.com/databricks/terraform-provider-databricks/pull/2098)).
 * More doc fixes ([#2108](https://github.com/databricks/terraform-provider-databricks/pull/2108), [#2106](https://github.com/databricks/terraform-provider-databricks/pull/2106)).

Updated dependency versions:

 * Bump github.com/databricks/databricks-sdk-go from 0.4.0 to 0.5.0 ([#2096](https://github.com/databricks/terraform-provider-databricks/pull/2096), [#2112](https://github.com/databricks/terraform-provider-databricks/pull/2112)).
 * Bump github.com/hashicorp/hcl/v2 from 2.16.1 to 2.16.2 ([#2097](https://github.com/databricks/terraform-provider-databricks/pull/2097)).

### 1.12.0

 * Added [databricks_model_serving](https://registry.terraform.io/providers/databricks/databricks/latest/docs/resources/model_serving) resource ([#2054](https://github.com/databricks/terraform-provider-databricks/pull/2054)).
 * Added Unity Catalog on GCP support ([#2000](https://github.com/databricks/terraform-provider-databricks/pull/2000)).
 * Deprecate `schedule` block in [databricks_sql_query](https://registry.terraform.io/providers/databricks/databricks/latest/docs/resources/sql_query) resource ([#2078](https://github.com/databricks/terraform-provider-databricks/pull/2078)).
 * Fixed InitScripts Type to work with GCS and ABFS in [databricks_cluster](https://registry.terraform.io/providers/databricks/databricks/latest/docs/resources/cluster) resource ([#2067](https://github.com/databricks/terraform-provider-databricks/pull/2067)).
 * Added more testing for [databricks_tables](https://registry.terraform.io/providers/databricks/databricks/latest/docs/data-sources/tables) data source ([#2075](https://github.com/databricks/terraform-provider-databricks/pull/2075)).
 * Added more testing for [databricks_schemas](https://registry.terraform.io/providers/databricks/databricks/latest/docs/data-sources/schemas) data source ([#2074](https://github.com/databricks/terraform-provider-databricks/pull/2074)).
 * Migrated [databricks_node_type](https://registry.terraform.io/providers/databricks/databricks/latest/docs/data-sources/node_type) data source to Go SDK ([#2070](https://github.com/databricks/terraform-provider-databricks/pull/2070)).
 * Migrated [databricks_schemas](https://registry.terraform.io/providers/databricks/databricks/latest/docs/data-sources/schemas) data to Go SDK ([#2065](https://github.com/databricks/terraform-provider-databricks/pull/2065)).
 * Migrated [databricks_tables](https://registry.terraform.io/providers/databricks/databricks/latest/docs/data-sources/tables) data source to SDK ([#2068](https://github.com/databricks/terraform-provider-databricks/pull/2068)).
 * Migrated [databricks_views](https://registry.terraform.io/providers/databricks/databricks/latest/docs/data-sources/views) data source to Go SDK ([#2073](https://github.com/databricks/terraform-provider-databricks/pull/2073)).
 * Migrated [databricks_git_credential](https://registry.terraform.io/providers/databricks/databricks/latest/docs/resources/git_credential) to Go SDK ([#2069](https://github.com/databricks/terraform-provider-databricks/pull/2069)).
 * Migrated [databricks_shares](https://registry.terraform.io/providers/databricks/databricks/latest/docs/data-sources/shares) data source to Go SDK ([#2072](https://github.com/databricks/terraform-provider-databricks/pull/2072)).

Updated dependency versions:

 * Bump github.com/databricks/databricks-sdk-go from v0.3.3 to v0.4.0 ([#2086](https://github.com/databricks/terraform-provider-databricks/pull/2086)).
 * Bump golang.org/x/mod from 0.8.0 to 0.9.0 ([#2076](https://github.com/databricks/terraform-provider-databricks/pull/2076)).

### 1.11.1

 * Databricks on Azure with PrivateLink - Simplified deployment ([#1977](https://github.com/databricks/terraform-provider-databricks/pull/1977)).
 * Deterministic diff for [databricks_permissions](https://registry.terraform.io/providers/databricks/databricks/latest/docs/resources/permissions) ([#2059](https://github.com/databricks/terraform-provider-databricks/pull/2059)).

### 1.11.0

 * Added `force_delete_home_dir` and `force_delete_repos` attributes to [databricks_user](https://registry.terraform.io/providers/databricks/databricks/latest/docs/resources/user) and [databricks_service_principal](https://registry.terraform.io/providers/databricks/databricks/latest/docs/resources/service_principal) resources ([#2032](https://github.com/databricks/terraform-provider-databricks/pull/2032)).
 * Added docs for `continuous` block in the [databricks_job](https://registry.terraform.io/providers/databricks/databricks/latest/docs/resources/job) resource ([#2048](https://github.com/databricks/terraform-provider-databricks/pull/2048)).
 * Exporter: `databricks_permissions` for [databricks_notebook](https://registry.terraform.io/providers/databricks/databricks/latest/docs/resources/notebook) & [databricks_directory](https://registry.terraform.io/providers/databricks/databricks/latest/docs/resources/directory) ([#1908](https://github.com/databricks/terraform-provider-databricks/pull/1908)).
 * Improve error messages for [databricks_permissions](https://registry.terraform.io/providers/databricks/databricks/latest/docs/resources/permissions) ([#2055](https://github.com/databricks/terraform-provider-databricks/pull/2055)).
 * Make reflect resource utility friendly with Go SDK ([#2051](https://github.com/databricks/terraform-provider-databricks/pull/2051)).

Updated dependency versions:

 * Bump github.com/stretchr/testify from 1.8.1 to 1.8.2 ([#2049](https://github.com/databricks/terraform-provider-databricks/pull/2049)).

### 1.10.1

 * Migrated [databricks_catalogs](https://registry.terraform.io/providers/databricks/databricks/latest/docs/data-sources/catalogs) data to Go SDK ([#2038](https://github.com/databricks/terraform-provider-databricks/pull/2038)).
 * Migrated [databricks_current_user](https://registry.terraform.io/providers/databricks/databricks/latest/docs/data-sources/current_user) data source to Go SDK ([#2037](https://github.com/databricks/terraform-provider-databricks/pull/2037)).
 * Migrated [databricks_workspace_conf](https://registry.terraform.io/providers/databricks/databricks/latest/docs/resources/workspace_conf) to Go SDK ([#2035](https://github.com/databricks/terraform-provider-databricks/pull/2035)).
 * Added new feature ([#2015](https://github.com/databricks/terraform-provider-databricks/pull/2015)).
 * Minor documentation improvements ([#2039](https://github.com/databricks/terraform-provider-databricks/pull/2039)).

Updated dependency versions:

 * Bump github.com/databricks/databricks-sdk-go from v0.3.2 to v0.3.3 ([#2044](https://github.com/databricks/terraform-provider-databricks/pull/2044)).
 * Bump github.com/zclconf/go-cty from 1.12.1 to 1.13.0 ([#2043](https://github.com/databricks/terraform-provider-databricks/pull/2043)).

### 1.10.0

 * Migrated client and configuration layer to [`github.com/databricks/databricks-sdk-go`](http://github.com/databricks/databricks-sdk-go) ([#1848](https://github.com/databricks/terraform-provider-databricks/pull/1848)).
 * Added new attribute to [databricks_job](https://registry.terraform.io/providers/databricks/databricks/latest/docs/resources/job) resource ([#1988](https://github.com/databricks/terraform-provider-databricks/pull/1988)).
 * Added `history_data_sharing_status`, `partition` and `status` fields to [databricks_share](https://registry.terraform.io/providers/databricks/databricks/latest/docs/resources/share) ([#2013](https://github.com/databricks/terraform-provider-databricks/pull/2013)).
 * Added `start_version` and `cdf_enabled` support for [databricks_share](https://registry.terraform.io/providers/databricks/databricks/latest/docs/resources/share) ([#2007](https://github.com/databricks/terraform-provider-databricks/pull/2007)).
 * Fixed [databricks_share](https://registry.terraform.io/providers/databricks/databricks/latest/docs/resources/share) update logic ([#2022](https://github.com/databricks/terraform-provider-databricks/pull/2022)).
 * Updated GCP guide with new permissions required to deploy [databricks_mws_networks](https://registry.terraform.io/providers/databricks/databricks/latest/docs/resources/mws_networks) ([#1999](https://github.com/databricks/terraform-provider-databricks/pull/1999)).
 * Minor doc changes to address [#1916](https://github.com/databricks/terraform-provider-databricks/issues/1916), [#1937](https://github.com/databricks/terraform-provider-databricks/issues/1937), [#2010](https://github.com/databricks/terraform-provider-databricks/issues/2010) ([#2012](https://github.com/databricks/terraform-provider-databricks/pull/2012)).
 * Various documentation improvements ([#1981](https://github.com/databricks/terraform-provider-databricks/pull/1981), [#1998](https://github.com/databricks/terraform-provider-databricks/pull/1998), [#2002](https://github.com/databricks/terraform-provider-databricks/pull/2002), [#2016](https://github.com/databricks/terraform-provider-databricks/pull/2016), [#2019](https://github.com/databricks/terraform-provider-databricks/pull/2019)).
 * Integration testing improvements ([#1935](https://github.com/databricks/terraform-provider-databricks/pull/1935), [#2024](https://github.com/databricks/terraform-provider-databricks/pull/2024)).

Updated dependency versions:

 * Removed unused `github.com/Azure/go-autorest/autorest` and `github.com/mitchellh/go-homedir` ([#2026](https://github.com/databricks/terraform-provider-databricks/pull/2026)).
 * Bump Go from 1.18 to 1.19 ([#2029](https://github.com/databricks/terraform-provider-databricks/pull/2029)).
 * Bump CodeQL to v2 ([#2027](https://github.com/databricks/terraform-provider-databricks/pull/2027)).
 * Bump github.com/golang-jwt/jwt/v4 from 4.4.3 to 4.5.0 ([#2030](https://github.com/databricks/terraform-provider-databricks/pull/2030)).
 * Bump github.com/hashicorp/hcl/v2 from 2.15.0 to 2.16.1 ([#1971](https://github.com/databricks/terraform-provider-databricks/pull/1971), [#1997](https://github.com/databricks/terraform-provider-databricks/pull/1997)).
 * Bump github.com/hashicorp/terraform-plugin-sdk/v2 from 2.24.1 to 2.25.0 ([#2031](https://github.com/databricks/terraform-provider-databricks/pull/2031)).
 * Bump golang.org/x/mod from 0.7.0 to 0.8.0 ([#1996](https://github.com/databricks/terraform-provider-databricks/pull/1996)).
 * Bump golang.org/x/net from 0.6.0 to 0.7.0 ([#2028](https://github.com/databricks/terraform-provider-databricks/pull/2028)).
 * Bump google.golang.org/api from 0.108.0 to 0.110.0 ([#1984](https://github.com/databricks/terraform-provider-databricks/pull/1984), [#1995](https://github.com/databricks/terraform-provider-databricks/pull/1995)).

### 1.9.2

 * Added `file` library type to [databricks_pipeline](https://registry.terraform.io/providers/databricks/databricks/latest/docs/resources/pipeline) resource ([#1975](https://github.com/databricks/terraform-provider-databricks/pull/1975)).
 * Added new node type selector to [databricks_node_type](https://registry.terraform.io/providers/databricks/databricks/latest/docs/data-sources/node_type) data source ([#1957](https://github.com/databricks/terraform-provider-databricks/pull/1957)).
 * Removed check for creation of Azure Key Vault-based [databricks_secret_scope](https://registry.terraform.io/providers/databricks/databricks/latest/docs/resources/secret_scope) using Service Principals ([#1965](https://github.com/databricks/terraform-provider-databricks/pull/1965)).
 * Reworked Graviton selection logic in [databricks_node_type](https://registry.terraform.io/providers/databricks/databricks/latest/docs/data-sources/node_type) data source ([#1974](https://github.com/databricks/terraform-provider-databricks/pull/1974)).
 * Don't consider GPU-based nodes in [databricks_node_type](https://registry.terraform.io/providers/databricks/databricks/latest/docs/data-sources/node_type) data source until explicitly requested ([#1978](https://github.com/databricks/terraform-provider-databricks/pull/1978)).
 
Documentation:

 * Added SQL example for [databricks_job](https://registry.terraform.io/providers/databricks/databricks/latest/docs/resources/job) documentation ([#1967](https://github.com/databricks/terraform-provider-databricks/pull/1967)).
 * Added description to `max_clusters_per_user` in [databricks_cluster_policy](https://registry.terraform.io/providers/databricks/databricks/latest/docs/resources/cluster_policy) ([#1959](https://github.com/databricks/terraform-provider-databricks/pull/1959)).
 * Clarify SQL warehouse types for `sql_task` in [databricks_job](https://registry.terraform.io/providers/databricks/databricks/latest/docs/resources/job) ([#1964](https://github.com/databricks/terraform-provider-databricks/pull/1964)).
 * Moved tags to `default_tags` in AWS provider examples ([#1969](https://github.com/databricks/terraform-provider-databricks/pull/1969)).
 * Added documentation around `webhooks_notifications` for [databricks_job](https://registry.terraform.io/providers/databricks/databricks/latest/docs/resources/job) ([#1968](https://github.com/databricks/terraform-provider-databricks/pull/1968)).
 * Removed deprecated params from bucket doc examples ([#1970](https://github.com/databricks/terraform-provider-databricks/pull/1970)).

### 1.9.1

* Added `max_clusters_per_user` to [databricks_cluster_policy](https://registry.terraform.io/providers/databricks/databricks/latest/docs/resources/cluster_policy) resource ([#1955](https://github.com/databricks/terraform-provider-databricks/pull/1955)).
 * Added support for `cluster_mount_infos` in [databricks_cluster](https://registry.terraform.io/providers/databricks/databricks/latest/docs/resources/cluster) ([#1945](https://github.com/databricks/terraform-provider-databricks/pull/1945)).
 * Added `parent` attribute to [databricks_sql_query](https://registry.terraform.io/providers/databricks/databricks/latest/docs/resources/sql_query) and [databricks_sql_dashboard](https://registry.terraform.io/providers/databricks/databricks/latest/docs/resources/sql_dashboard) ([#1949](https://github.com/databricks/terraform-provider-databricks/pull/1949)).
 * Added support for `iam_role_arn` in [databricks_instance_profile](https://registry.terraform.io/providers/databricks/databricks/latest/docs/resources/instance_profile) ([#1943](https://github.com/databricks/terraform-provider-databricks/pull/1943)).
 * Use `zone_id = "auto"` for [databricks_mount](https://registry.terraform.io/providers/databricks/databricks/latest/docs/resources/mount) on S3 ([#1932](https://github.com/databricks/terraform-provider-databricks/pull/1932)).
 * Fixed [databricks_cluster](https://registry.terraform.io/providers/databricks/databricks/latest/docs/resources/cluster) resource missing library definitions issues ([#1925](https://github.com/databricks/terraform-provider-databricks/pull/1925)).
 * Remove `computed` annotation for `aws_attributes` ([#1933](https://github.com/databricks/terraform-provider-databricks/pull/1933)).

Updated dependency versions:

 * Bump github.com/Azure/go-autorest/autorest/adal from 0.9.21 to 0.9.22 ([#1953](https://github.com/databricks/terraform-provider-databricks/pull/1953)).
 * Bump github.com/Azure/go-autorest/autorest/azure/auth ([#1952](https://github.com/databricks/terraform-provider-databricks/pull/1952)).
 * Bump google.golang.org/api from 0.106.0 to 0.107.0 ([#1929](https://github.com/databricks/terraform-provider-databricks/pull/1929)).
 * Bump google.golang.org/api from 0.107.0 to 0.108.0 ([#1954](https://github.com/databricks/terraform-provider-databricks/pull/1954)).

### 1.9.0

 * Added [databricks_mws_credentials](https://registry.terraform.io/providers/databricks/databricks/latest/docs/data-sources/mws_credentials) data source ([#1909](https://github.com/databricks/terraform-provider-databricks/pull/1909)).
 * Fixed incorrect diff for `num_clusters` and `min_num_clusters` for stopped [databricks_sql_endpoint](https://registry.terraform.io/providers/databricks/databricks/latest/docs/resources/sql_endpoint) ([#1927](https://github.com/databricks/terraform-provider-databricks/pull/1927)).
 * Fixed `privilege_assignment` in [databricks_sql_permissions](https://registry.terraform.io/providers/databricks/databricks/latest/docs/resources/sql_permissions) ([#1872](https://github.com/databricks/terraform-provider-databricks/pull/1872)).
 * Documentation improvements ([#1921](https://github.com/databricks/terraform-provider-databricks/pull/1921), [#1923](https://github.com/databricks/terraform-provider-databricks/pull/1923)).

Updated dependency versions:

 * Bump github.com/hashicorp/go-retryablehttp from 0.7.1 to 0.7.2 ([#1913](https://github.com/databricks/terraform-provider-databricks/pull/1913)).
 * Bump google.golang.org/api from 0.105.0 to 0.106.0 ([#1914](https://github.com/databricks/terraform-provider-databricks/pull/1914)).

### 1.8.0

 * Added support for GCP (Public Preview) with state upgraders for [databricks_mws_workspaces](https://registry.terraform.io/providers/databricks/databricks/latest/docs/resources/mws_workspaces) ([#1871](https://github.com/databricks/terraform-provider-databricks/pull/1871), [#1886](https://github.com/databricks/terraform-provider-databricks/pull/1886), [#1748](https://github.com/databricks/terraform-provider-databricks/pull/1748), [#1879](https://github.com/databricks/terraform-provider-databricks/pull/1879)).
 * Added documentation for [databricks_permission_assignment](https://registry.terraform.io/providers/databricks/databricks/latest/docs/resources/permission_assignment) ([#1880](https://github.com/databricks/terraform-provider-databricks/pull/1880)).
 * Added `azure_attributes` to clusters in [databricks_pipeline](https://registry.terraform.io/providers/databricks/databricks/latest/docs/resources/pipeline) resource ([#1854](https://github.com/databricks/terraform-provider-databricks/pull/1854)).
 * Added [databricks_instance_pool](https://registry.terraform.io/providers/databricks/databricks/latest/docs/data-sources/instance_pool) data source ([#1907](https://github.com/databricks/terraform-provider-databricks/pull/1907)).
 * Added [databricks_provider](https://registry.terraform.io/providers/databricks/databricks/latest/docs/resources/provider) resource for Delta Sharing ([#1572](https://github.com/databricks/terraform-provider-databricks/pull/1572)).
 * Added acceptance tests for [databricks_cluster](https://registry.terraform.io/providers/databricks/databricks/latest/docs/data-sources/cluster) data and [databricks_sql_endpoint](https://registry.terraform.io/providers/databricks/databricks/latest/docs/data-sources/sql_endpoint) data ([#1882](https://github.com/databricks/terraform-provider-databricks/pull/1882)).
 * Added search by name for [databricks_cluster](https://registry.terraform.io/providers/databricks/databricks/latest/docs/data-sources/cluster) data source ([#1901](https://github.com/databricks/terraform-provider-databricks/pull/1901)).
 * Added support for sparse checkouts in the [databricks_repo](https://registry.terraform.io/providers/databricks/databricks/latest/docs/resources/repo) ([#1869](https://github.com/databricks/terraform-provider-databricks/pull/1869)).
 * Added `config_reference` attribute to [databricks_secret](https://registry.terraform.io/providers/databricks/databricks/latest/docs/resources/secret) for easier reference from Spark configuration ([#1898](https://github.com/databricks/terraform-provider-databricks/pull/1898)).
 * Added `datarbicks_directory` data source ([#1902](https://github.com/databricks/terraform-provider-databricks/pull/1902)).
 * Extended [databricks_catalog](https://registry.terraform.io/providers/databricks/databricks/latest/docs/resources/catalog) resource to support Delta Sharing Catalog ([#1887](https://github.com/databricks/terraform-provider-databricks/pull/1887)).
 * Improved [databricks_metastore_assignment](https://registry.terraform.io/providers/databricks/databricks/latest/docs/resources/metastore_assignment) resource ([#1900](https://github.com/databricks/terraform-provider-databricks/pull/1900)).
 * Improved [databricks_grants](https://registry.terraform.io/providers/databricks/databricks/latest/docs/resources/grants) error messages ([#1888](https://github.com/databricks/terraform-provider-databricks/pull/1888)).
 * Improved [databricks_group](https://registry.terraform.io/providers/databricks/databricks/latest/docs/resources/group) documentation ([#1816](https://github.com/databricks/terraform-provider-databricks/pull/1816)).
 * Improved `data_security_mode` documentation for [databricks_cluster](https://registry.terraform.io/providers/databricks/databricks/latest/docs/resources/cluster) ([#1830](https://github.com/databricks/terraform-provider-databricks/pull/1830)).
 * Replace the incorrect `id` attribute with the correct `sp_id` in service principal data source docs example ([#1873](https://github.com/databricks/terraform-provider-databricks/pull/1873)).
 * Use NVMe disk size for selection in the [databricks_node_type](https://registry.terraform.io/providers/databricks/databricks/latest/docs/data-sources/node_type) data source ([#1856](https://github.com/databricks/terraform-provider-databricks/pull/1856)).
 * Allowed to override resource ID for specific data source ([#1885](https://github.com/databricks/terraform-provider-databricks/pull/1885)).

Experimental Resource Exporter

 * Added command-line flag to export all users and service principals ([#1893](https://github.com/databricks/terraform-provider-databricks/pull/1893)).
 * Added emit for secret scopes from Spark Conf and Env Vars ([#1897](https://github.com/databricks/terraform-provider-databricks/pull/1897)).
 * Fixed issue with exporting of resources with simple name ([#1891](https://github.com/databricks/terraform-provider-databricks/pull/1891)).
 * Generate references that are matching only to a prefix ([#1890](https://github.com/databricks/terraform-provider-databricks/pull/1890)).
 * Updated list of supported services and associated resources ([#1894](https://github.com/databricks/terraform-provider-databricks/pull/1894)).
 * Use [databricks_group_role](https://registry.terraform.io/providers/databricks/databricks/latest/docs/resources/group_role) instead of deprecated [databricks_group_instance_profile](https://registry.terraform.io/providers/databricks/databricks/latest/docs/resources/group_instance_profile) ([#1905](https://github.com/databricks/terraform-provider-databricks/pull/1905)).
 * Use `dbfs_path` as reference for init scripts in clusters ([#1892](https://github.com/databricks/terraform-provider-databricks/pull/1892)).
 * Logging improvements ([#1895](https://github.com/databricks/terraform-provider-databricks/pull/1895)).
 
Updated dependency versions:

 * Bump google.golang.org/api from 0.104.0 to 0.105.0 ([#1863](https://github.com/databricks/terraform-provider-databricks/pull/1863)).

### 1.7.0

 * Added support for Unity Catalog on GCP through `gcp_service_account_key` ([#1836](https://github.com/databricks/terraform-provider-databricks/pull/1836)).
 * Added support for Jupyter (`.ipynb`) files in [databricks_notebook](https://registry.terraform.io/providers/databricks/databricks/latest/docs/resources/databricks_notebook) resource ([#1801](https://github.com/databricks/terraform-provider-databricks/pull/1801)).
 * Added [databricks_cluster_policy](https://registry.terraform.io/providers/databricks/databricks/latest/docs/data-sources/cluster_policy) data source ([#1792](https://github.com/databricks/terraform-provider-databricks/pull/1792)).
 * Added `catalog` parameter to `dbt_task` in [databricks_job](https://registry.terraform.io/providers/databricks/databricks/latest/docs/resources/job) resource ([#1774](https://github.com/databricks/terraform-provider-databricks/pull/1774)).
 * Added `home` and `repos` attributes to [databricks_user](https://registry.terraform.io/providers/databricks/databricks/latest/docs/resources/user) and [databricks_service_principal](https://registry.terraform.io/providers/databricks/databricks/latest/docs/resources/service_principal) ([#1791](https://github.com/databricks/terraform-provider-databricks/pull/1791)).
 * Added `storage_root` parameter in [databricks_catalog](https://registry.terraform.io/providers/databricks/databricks/latest/docs/resources/catalog) and [databricks_schema](https://registry.terraform.io/providers/databricks/databricks/latest/docs/resources/schema) resources ([#1784](https://github.com/databricks/terraform-provider-databricks/pull/1784)).
 * Added exporting of [databricks_service_principal](https://registry.terraform.io/providers/databricks/databricks/latest/docs/resources/service_principal) resource ([#1811](https://github.com/databricks/terraform-provider-databricks/pull/1811)).
 * Added notebook `source` parameter for [databricks_jobs](https://registry.terraform.io/providers/databricks/databricks/latest/docs/data-sources/jobs) data ([#1837](https://github.com/databricks/terraform-provider-databricks/pull/1837)).
 * Added support for init scripts on ADLS in [databricks_cluster](https://registry.terraform.io/providers/databricks/databricks/latest/docs/resources/cluster) and related resources ([#1845](https://github.com/databricks/terraform-provider-databricks/pull/1845)).
 * Added `definiton` attribute to [databricks_cluster_policy](https://registry.terraform.io/providers/databricks/databricks/latest/docs/data-sources/cluster_policy) data ([#1834](https://github.com/databricks/terraform-provider-databricks/pull/1834)).
 * Added validation for preview account API paths ([#1795](https://github.com/databricks/terraform-provider-databricks/pull/1795)).
 * Made `lifetime_seconds`  & `comment` optional for [databricks_obo_token](https://registry.terraform.io/providers/databricks/databricks/latest/docs/resources/obo_token) ([#1844](https://github.com/databricks/terraform-provider-databricks/pull/1844)).
 * Force replace when changing `display_name` of [databricks_service_principal](https://registry.terraform.io/providers/databricks/databricks/latest/docs/resources/service_principal) ([#1783](https://github.com/databricks/terraform-provider-databricks/pull/1783)).
 * We can now export `admin` and `users` groups as [databricks_group](https://registry.terraform.io/providers/databricks/databricks/latest/docs/resources/group) data, not resource ([#1721](https://github.com/databricks/terraform-provider-databricks/pull/1721)).
 * We can now export predefined [databricks_cluster_policy](https://registry.terraform.io/providers/databricks/databricks/latest/docs/resources/cluster_policy) as data sources ([#1815](https://github.com/databricks/terraform-provider-databricks/pull/1815)).
 * We can now export [databricks_sql_global_config](https://registry.terraform.io/providers/databricks/databricks/latest/docs/resources/sql_global_config) resource ([#1806](https://github.com/databricks/terraform-provider-databricks/pull/1806)).
 * Fixed reference to [databricks_cluster_policy](https://registry.terraform.io/providers/databricks/databricks/latest/docs/resources/cluster_policy) in [databricks_job](https://registry.terraform.io/providers/databricks/databricks/latest/docs/resources/job) during export ([#1813](https://github.com/databricks/terraform-provider-databricks/pull/1813)).
 * We can now explicitly normalize variable names during export ([#1835](https://github.com/databricks/terraform-provider-databricks/pull/1835)).
 * We can now fail fast in `import.sh` when can't import resource ([#1814](https://github.com/databricks/terraform-provider-databricks/pull/1814)).
 * Fixed multidomain [databricks_user](https://registry.terraform.io/providers/databricks/databricks/latest/docs/resources/user) in exporter ([#1722](https://github.com/databricks/terraform-provider-databricks/pull/1722)).
 * Fixed missing attributes from [databricks_job](https://registry.terraform.io/providers/databricks/databricks/latest/docs/data-sources/job) data source ([#1798](https://github.com/databricks/terraform-provider-databricks/pull/1798)).
 * Suppressed `network` diff for GCP workspaces with Databricks-managed VPC ([#1847](https://github.com/databricks/terraform-provider-databricks/pull/1847)).
 * Improved export of DBSQL objects ([#1788](https://github.com/databricks/terraform-provider-databricks/pull/1788)).
 * Documented `webhook_notifications` for [databricks_job](https://registry.terraform.io/providers/databricks/databricks/latest/docs/resources/job) resource ([#1842](https://github.com/databricks/terraform-provider-databricks/pull/1842)).
 * Clarified [databricks_job](https://registry.terraform.io/providers/databricks/databricks/latest/docs/resources/job), `databricks_mws_*`, [databricks_cluster](https://registry.terraform.io/providers/databricks/databricks/latest/docs/resources/cluster) docs ([#1796](https://github.com/databricks/terraform-provider-databricks/pull/1796)).
 
Updated dependency versions:

 * Bump github.com/golang-jwt/jwt/v4 from 4.4.2 to 4.4.3 ([#1817](https://github.com/databricks/terraform-provider-databricks/pull/1817)).
 * Bump github.com/hashicorp/terraform-plugin-sdk/v2 from 2.24.0 to 2.24.1 ([#1761](https://github.com/databricks/terraform-provider-databricks/pull/1761)).
 * Bump golang.org/x/mod from 0.6.0 to 0.7.0 ([#1760](https://github.com/databricks/terraform-provider-databricks/pull/1760)).
 * Bump google.golang.org/api from 0.102.0 to 0.104.0 ([#1758](https://github.com/databricks/terraform-provider-databricks/pull/1758), [#1839](https://github.com/databricks/terraform-provider-databricks/pull/1839)).

### 1.6.5

 * Added `query_plan` attribute to `databricks_sql_visualization` ([#1752](https://github.com/databricks/terraform-provider-databricks/pull/1752)).
 * Fixed `member_id` reference of nested groups and [databricks_group_member](https://registry.terraform.io/providers/databricks/databricks/latest/docs/resources/group_member) for exporter ([#1723](https://github.com/databricks/terraform-provider-databricks/pull/1723)).
 * Fixed auto-purged cluster behaviour for [databricks_library](https://registry.terraform.io/providers/databricks/databricks/latest/docs/resources/library) ([#1745](https://github.com/databricks/terraform-provider-databricks/pull/1745)).
 * Use Jobs API 2.1 with name filter for [databricks_job](https://registry.terraform.io/providers/databricks/databricks/latest/docs/data-sources/job) data source ([#1744](https://github.com/databricks/terraform-provider-databricks/pull/1744)).

### 1.6.4

 * Reverted `PRO` as default `warehouse_type` in [databricks_sql_endpoint](https://registry.terraform.io/providers/databricks/databricks/latest/docs/resources/sql_endpoint) ([#1741](https://github.com/databricks/terraform-provider-databricks/pull/1741)).
 * Moved testing of clusters, instance pools, and SQL Warehouses to internally configured test environment variables ([#1739](https://github.com/databricks/terraform-provider-databricks/pull/1739)).

Updated dependency versions:

 * Bump google.golang.org/api from 0.101.0 to 0.102.0 ([#1736](https://github.com/databricks/terraform-provider-databricks/pull/1736)).

### 1.6.3

 * Added `warehouse_type` parameter to [databricks_sql_endpoint](https://registry.terraform.io/providers/databricks/databricks/latest/docs/resources/sql_endpoint) to support PRO SKU ([#1728](https://github.com/databricks/terraform-provider-databricks/pull/1728)).
 * Correct exporting of the computed attributes for [databricks_cluster](https://registry.terraform.io/providers/databricks/databricks/latest/docs/resources/cluster) ([#1711](https://github.com/databricks/terraform-provider-databricks/pull/1711)).
 * Escape database name in [databricks_sql_permissions](https://registry.terraform.io/providers/databricks/databricks/latest/docs/resources/sql_permissions) resource ([#1730](https://github.com/databricks/terraform-provider-databricks/pull/1730)).

## 1.6.2

 * Added `runtime_engine` to [databricks_cluster](https://registry.terraform.io/providers/databricks/databricks/latest/docs/resources/cluster) ([#1686](https://github.com/databricks/terraform-provider-databricks/pull/1686)).
 * Added validation for `path` in [databricks_repo](https://registry.terraform.io/providers/databricks/databricks/latest/docs/resources/repo) ([#1702](https://github.com/databricks/terraform-provider-databricks/pull/1702)).
 * Added auto-detection of AWS CodeCommit URLs in [databricks_repo](https://registry.terraform.io/providers/databricks/databricks/latest/docs/resources/repo) ([#1704](https://github.com/databricks/terraform-provider-databricks/pull/1704)).
 * Restricting access to S3 bucket by custom tag on the IAM identity according to security email in [databricks_aws_bucket_policy](https://registry.terraform.io/providers/databricks/databricks/latest/docs/data-sources/aws_bucket_policy) data resource ([#1694](https://github.com/databricks/terraform-provider-databricks/pull/1694)).
 * Update Azure Unity Catalog guide to use `azurerm_databricks_access_connector` ([#1685](https://github.com/databricks/terraform-provider-databricks/pull/1685)).
 * Clarify that [databricks_mws_permission_assignment](https://registry.terraform.io/providers/databricks/databricks/latest/docs/resources/mws_permission_assignment) should be used for assigning account-level users/groups ([#1706](https://github.com/databricks/terraform-provider-databricks/pull/1706)).
 * Other documentation fixes ([#1696](https://github.com/databricks/terraform-provider-databricks/pull/1696), [#1692](https://github.com/databricks/terraform-provider-databricks/pull/1692)).

Updated dependency versions:

 * Bump github.com/stretchr/testify from 1.8.0 to 1.8.1 ([#1689](https://github.com/databricks/terraform-provider-databricks/pull/1689)).
 * Bump github.com/zclconf/go-cty from 1.11.1 to 1.12.0 ([#1714](https://github.com/databricks/terraform-provider-databricks/pull/1714)).
 * Bump golang.org/x/mod from 0.5.1 to 0.6.0 ([#1690](https://github.com/databricks/terraform-provider-databricks/pull/1690)).
 * Bump google.golang.org/api from 0.99.0 to 0.101.0 ([#1713](https://github.com/databricks/terraform-provider-databricks/pull/1713), [#1691](https://github.com/databricks/terraform-provider-databricks/pull/1691)).

## 1.6.1

 * Added `CAN_VIEW` permissions for [databricks_sql_dashboard](https://registry.terraform.io/providers/databricks/databricks/latest/docs/resources/sql_dashboard) and [databricks_sql_query](https://registry.terraform.io/providers/databricks/databricks/latest/docs/resources/sql_query) ([#1682](https://github.com/databricks/terraform-provider-databricks/pull/1682)).
 * Added `webhook_notifications` support to [databricks_job](https://registry.terraform.io/providers/databricks/databricks/latest/docs/resources/job) ([#1674](https://github.com/databricks/terraform-provider-databricks/pull/1674)).
 * Allow updating `private_access_settings_id` for [databricks_mws_workspaces](https://registry.terraform.io/providers/databricks/databricks/latest/docs/resources/mws_workspaces) ([#1668](https://github.com/databricks/terraform-provider-databricks/pull/1668)).
 * Changed [databricks_pipeline](https://registry.terraform.io/providers/databricks/databricks/latest/docs/resources/pipeline) edition default value from `advanced` to `ADVANCED` ([#1683](https://github.com/databricks/terraform-provider-databricks/pull/1683)).
 * Fixed reference to `display_name_contains` in docs example ([#1677](https://github.com/databricks/terraform-provider-databricks/pull/1677)).

Updated dependency versions:

 * Bump github.com/hashicorp/terraform-plugin-sdk/v2 from 2.23.0 to 2.24.0 ([#1671](https://github.com/databricks/terraform-provider-databricks/pull/1671)).
 * Bump github.com/zclconf/go-cty from 1.11.0 to 1.11.1 ([#1672](https://github.com/databricks/terraform-provider-databricks/pull/1672)).
 * Bump google.golang.org/api from 0.98.0 to 0.99.0 ([#1673](https://github.com/databricks/terraform-provider-databricks/pull/1673)).

## 1.6.0

 * Added [databricks_share](https://registry.terraform.io/providers/databricks/databricks/latest/docs/resources/share) resource, [databricks_shares](https://registry.terraform.io/providers/databricks/databricks/latest/docs/data-sources/shares) data source, and [databricks_share](https://registry.terraform.io/providers/databricks/databricks/latest/docs/data-sources/share) data source ([#1664](https://github.com/databricks/terraform-provider-databricks/pull/1664)).
 * Documentation updates ([#1666](https://github.com/databricks/terraform-provider-databricks/pull/1666), [#1669](https://github.com/databricks/terraform-provider-databricks/pull/1669)).

## 1.5.0

 * Added `enable_serverless_compute` in the documentation for the [databricks_sql_global_config](https://registry.terraform.io/providers/databricks/databricks/latest/docs/resources/sql_global_config) ([#1655](https://github.com/databricks/terraform-provider-databricks/pull/1655)).
 * Update [databricks_grants](https://registry.terraform.io/providers/databricks/databricks/latest/docs/resources/grants) with new permissions model ([#1657](https://github.com/databricks/terraform-provider-databricks/pull/1657)).
 * Exporter now adds the `force` flag to  users and groups ([#1661](https://github.com/databricks/terraform-provider-databricks/pull/1661)).

Updated dependency versions:

 * Bump google.golang.org/api from 0.97.0 to 0.98.0 ([#1652](https://github.com/databricks/terraform-provider-databricks/pull/1652)).

## 1.4.0

 * Added [databricks_job](https://registry.terraform.io/providers/databricks/databricks/latest/docs/data-sources/job) data resource ([#1509](https://github.com/databricks/terraform-provider-databricks/pull/1509)).
 * Fixed handling of references in [databricks_permissions](https://registry.terraform.io/providers/databricks/databricks/latest/docs/resources/permissions) resource exporter ([#1631](https://github.com/databricks/terraform-provider-databricks/pull/1631)).
 * Fixed stripping of `CAN_MANAGE` permission from caller of [databricks_sql_query](https://registry.terraform.io/providers/databricks/databricks/latest/docs/resources/sql_query) resource ([#1644](https://github.com/databricks/terraform-provider-databricks/pull/1644)).
 * Fixed provider debug mode ([#1560](https://github.com/databricks/terraform-provider-databricks/pull/1560)).

Documentation improvements:

 * Expanded documentation for [databricks_sql_visualization](https://registry.terraform.io/providers/databricks/databricks/latest/docs/resources/sql_visualization) resource ([#1630](https://github.com/databricks/terraform-provider-databricks/pull/1630)).

Updated dependency versions:

 * Bump github.com/hashicorp/hcl/v2 from 2.14.0 to 2.14.1 ([#1634](https://github.com/databricks/terraform-provider-databricks/pull/1634)).
 * Bump google.golang.org/api from 0.96.0 to 0.97.0 ([#1633](https://github.com/databricks/terraform-provider-databricks/pull/1633)).


## 1.3.1

 * Added autoscale `mode` configuration to [databricks_pipeline](https://registry.terraform.io/providers/databricks/databricks/latest/docs/resources/pipeline) resource ([#1600](https://github.com/databricks/terraform-provider-databricks/pull/1600)).
 * Fixed `gcp_availability` field in [databricks_insance_pool](https://registry.terraform.io/providers/databricks/databricks/latest/docs/resources/insance_pool) resource ([#1610](https://github.com/databricks/terraform-provider-databricks/pull/1610)).
 * Fixed `secret` field name in [databricks_mlflow_webhook](https://registry.terraform.io/providers/databricks/databricks/latest/docs/resources/mlflow_webhook) resource ([#1625](https://github.com/databricks/terraform-provider-databricks/pull/1625)).
 * Further improvements of exporter ([#1602](https://github.com/databricks/terraform-provider-databricks/pull/1602)).

 Documentation improvements:
 
 * Updates for [databricks_table](https://registry.terraform.io/providers/databricks/databricks/latest/docs/resources/table) and [databricks_mws_vpc_endpoint](https://registry.terraform.io/providers/databricks/databricks/latest/docs/resources/mws_vpc_endpoint) ([#1616](https://github.com/databricks/terraform-provider-databricks/pull/1616)).
 * Document `http_timeout_seconds` from `common/client.go` ([#1599](https://github.com/databricks/terraform-provider-databricks/pull/1599)).
 * Expand `parameter` documentation for [databricks_sql_query](https://registry.terraform.io/providers/databricks/databricks/latest/docs/resources/sql_query) resource ([#1603](https://github.com/databricks/terraform-provider-databricks/pull/1603)).
 * Updated Unity Catalog docs ([#1605](https://github.com/databricks/terraform-provider-databricks/pull/1605), [#1626](https://github.com/databricks/terraform-provider-databricks/pull/1626), [#1620](https://github.com/databricks/terraform-provider-databricks/pull/1620)).

 Updated dependency versions:

 * Bump github.com/hashicorp/terraform-plugin-sdk/v2 from 2.21.0 to 2.23.0 ([#1597](https://github.com/databricks/terraform-provider-databricks/pull/1597), [#1611](https://github.com/databricks/terraform-provider-databricks/pull/1611)).
 * Bump google.golang.org/api from 0.94.0 to 0.96.0 ([#1598](https://github.com/databricks/terraform-provider-databricks/pull/1598), [#1612](https://github.com/databricks/terraform-provider-databricks/pull/1612)).

## 1.3.0

 * Added `force_destroy` flag to [databricks_schema](https://registry.terraform.io/providers/databricks/databricks/latest/docs/resources/schema) & [databricks_catalog](https://registry.terraform.io/providers/databricks/databricks/latest/docs/resources/catalog) ([#1578](https://github.com/databricks/terraform-provider-databricks/pull/1578)).
 * Added [databricks_entitlements](https://registry.terraform.io/providers/databricks/databricks/latest/docs/resources/entitlements) resource ([#1583](https://github.com/databricks/terraform-provider-databricks/pull/1583)).
 * Added [databricks_group_role](https://registry.terraform.io/providers/databricks/databricks/latest/docs/resources/group_role) resource ([#1575](https://github.com/databricks/terraform-provider-databricks/pull/1575)).
 * Added [databricks_recipient](https://registry.terraform.io/providers/databricks/databricks/latest/docs/resources/recipient) resource for Delta Sharing ([#1571](https://github.com/databricks/terraform-provider-databricks/pull/1571)).
 * Added `dbt_task` field to [databricks_job](https://registry.terraform.io/providers/databricks/databricks/latest/docs/resources/job) ([#1537](https://github.com/databricks/terraform-provider-databricks/pull/1537)).
 * Fixed drift in `storage` for [databricks_pipeline](https://registry.terraform.io/providers/databricks/databricks/latest/docs/resources/pipeline) ([#1574](https://github.com/databricks/terraform-provider-databricks/pull/1574)).
 * Fixed [databricks_mws_private_access_settings](https://registry.terraform.io/providers/databricks/databricks/latest/docs/resources/mws_private_access_settings) defaults ([#1567](https://github.com/databricks/terraform-provider-databricks/pull/1567)).
 * Fixed [databricks_user](https://registry.terraform.io/providers/databricks/databricks/latest/docs/resources/user) creation with `force` on account ([#1577](https://github.com/databricks/terraform-provider-databricks/pull/1577)).
 * Fixed [databricks_permissions](https://registry.terraform.io/providers/databricks/databricks/latest/docs/resources/permissions) for calling user to `CAN_MANAGE` on [databricks_cluster](https://registry.terraform.io/providers/databricks/databricks/latest/docs/resources/cluster) ([#1579](https://github.com/databricks/terraform-provider-databricks/pull/1579)).
 
 Documentation improvements:
 * Added `sql_task` configuration block in [databricks_job](https://registry.terraform.io/providers/databricks/databricks/latest/docs/resources/job) resource ([#1589](https://github.com/databricks/terraform-provider-databricks/pull/1589)).
 * Added supported languages in Unity Shared clusters ([#1587](https://github.com/databricks/terraform-provider-databricks/pull/1587)).
 * Removed "Public Preview" marker from Unity Catalog resources docs ([#1570](https://github.com/databricks/terraform-provider-databricks/pull/1570)).
 * Fixed instance pool docs ([#1581](https://github.com/databricks/terraform-provider-databricks/pull/1581)).

Updated dependency versions:

 * Bump github.com/hashicorp/hcl/v2 from 2.13.0 to 2.14.0 ([#1582](https://github.com/databricks/terraform-provider-databricks/pull/1582)).
 * Bump google.golang.org/api from 0.93.0 to 0.94.0 ([#1569](https://github.com/databricks/terraform-provider-databricks/pull/1569)).

## 1.2.1

* Use resize API to scale `databricks_cluster` while it's running ([#1541](https://github.com/databricks/terraform-provider-databricks/pull/1541)).
* Updated to latest Unity Catalog privileges model ([#1556](https://github.com/databricks/terraform-provider-databricks/pull/1556)).
* Added cluster policy support for `databricks_pipeline` ([#1554](https://github.com/databricks/terraform-provider-databricks/pull/1554)).
* Fixed `databricks_node_type` by skipping nodes that aren't available in subscription/region ([#1534](https://github.com/databricks/terraform-provider-databricks/pull/1534)).
* Fixed sending of `active` flag in the `databricks_user` ([#1536](https://github.com/databricks/terraform-provider-databricks/pull/1536)).
* Fixed Azure CLI tests on Go 1.19 ([#1538](https://github.com/databricks/terraform-provider-databricks/pull/1538)).
* Various doc updates ([#1553](https://github.com/databricks/terraform-provider-databricks/pull/1553), [#1552](https://github.com/databricks/terraform-provider-databricks/pull/1552), [#1544](https://github.com/databricks/terraform-provider-databricks/pull/1544), [#1543](https://github.com/databricks/terraform-provider-databricks/pull/1543)).

Updated dependency versions:

* Bump github.com/hashicorp/terraform-plugin-sdk/v2 from 2.20.0 to 2.21.0 ([#1540](https://github.com/databricks/terraform-provider-databricks/pull/1540)).
* Bump github.com/zclconf/go-cty from 1.10.0 to 1.11.0 ([#1558](https://github.com/databricks/terraform-provider-databricks/pull/1558)).
* Bump google.golang.org/api from 0.90.0 to 0.93.0 ([#1525](https://github.com/databricks/terraform-provider-databricks/pull/1525), [#1545](https://github.com/databricks/terraform-provider-databricks/pull/1545)).
* Bump gopkg.in/ini.v1 from 1.66.6 to 1.67.0 ([#1526](https://github.com/databricks/terraform-provider-databricks/pull/1526)).

## 1.2.0

 * Added [databricks_mws_permission_assignment](https://registry.terraform.io/providers/databricks/databricks/latest/docs/resources/mws_permission_assignment) resource ([#1491](https://github.com/databricks/terraform-provider-databricks/pull/1491)).
 * Added [databricks_mws_workspaces](https://registry.terraform.io/providers/databricks/databricks/latest/docs/data-sources/mws_workspaces) data resource ([#1497](https://github.com/databricks/terraform-provider-databricks/pull/1497)).
 * Added exporter for [databricks_pipeline](https://registry.terraform.io/providers/databricks/databricks/latest/docs/resources/pipeline) and [databricks_job](https://registry.terraform.io/providers/databricks/databricks/latest/docs/resources/job) ([#1484](https://github.com/databricks/terraform-provider-databricks/pull/1484)).
 * Fixed [databricks_permissions](https://registry.terraform.io/providers/databricks/databricks/latest/docs/resources/permissions) for calling user to `CAN_MANAGE` on [databricks_mlflow_model](https://registry.terraform.io/providers/databricks/databricks/latest/docs/resources/mlflow_model) ([#1507](https://github.com/databricks/terraform-provider-databricks/pull/1507)).
 * Fixed phantom `cluster` blocks in [databricks_pipeline](https://registry.terraform.io/providers/databricks/databricks/latest/docs/resources/pipeline) ([#1508](https://github.com/databricks/terraform-provider-databricks/pull/1508)).
 * Improve test coverage of multitask [databricks_job](https://registry.terraform.io/providers/databricks/databricks/latest/docs/resources/job) and [databricks_pipeline](https://registry.terraform.io/providers/databricks/databricks/latest/docs/resources/pipeline) ([#1493](https://github.com/databricks/terraform-provider-databricks/pull/1493)).
 * Minor stability improvements ([#1505](https://github.com/databricks/terraform-provider-databricks/pull/1505), [#1487](https://github.com/databricks/terraform-provider-databricks/pull/1487), [#1496](https://github.com/databricks/terraform-provider-databricks/pull/1496), [#1503](https://github.com/databricks/terraform-provider-databricks/pull/1503)).
 
Updated dependency versions:

 * Bump github.com/Azure/go-autorest/autorest from 0.11.27 to 0.11.28 ([#1513](https://github.com/databricks/terraform-provider-databricks/pull/1513)).
 * Bump github.com/Azure/go-autorest/autorest/adal from 0.9.20 to 0.9.21 ([#1512](https://github.com/databricks/terraform-provider-databricks/pull/1512)).
 * Bump github.com/Azure/go-autorest/autorest/azure/cli from 0.4.5 to 0.4.6 ([#1515](https://github.com/databricks/terraform-provider-databricks/pull/1515)).
 * Bump github.com/hashicorp/terraform-plugin-sdk/v2 from 2.19.0 to 2.20.0 ([#1516](https://github.com/databricks/terraform-provider-databricks/pull/1516)).
 * Bump google.golang.org/api from 0.87.0 to 0.90.0 ([#1499](https://github.com/databricks/terraform-provider-databricks/pull/1499), [#1514](https://github.com/databricks/terraform-provider-databricks/pull/1514)).

## 1.1.0

* Added `databricks_sql_warehouses` data resource to list all warehouses in a workspace with a name filter ([#1460](https://github.com/databricks/terraform-provider-databricks/pull/1460)).
* Added `databricks_sql_warehouse` data resource to list SQL warehouse attributes based on single id ([#1460](https://github.com/databricks/terraform-provider-databricks/pull/1460)).
* Added `databricks_cluster` data resource to list cluster attributes based on single id ([#1460](https://github.com/databricks/terraform-provider-databricks/pull/1460)).
* Added Azure Managed Identity documentation examples ([#1471](https://github.com/databricks/terraform-provider-databricks/pull/1471)).
* Added more attributes to `databricks_cluster` ([#1459](https://github.com/databricks/terraform-provider-databricks/pull/1459)).
* Added more attributes to `databricks_instance_pool` ([#1463](https://github.com/databricks/terraform-provider-databricks/pull/1463)).
* Added feature request GitHub issue template ([#1482](https://github.com/databricks/terraform-provider-databricks/pull/1482)).
* Added `tf:optional` tag to simplify the code ([#1395](https://github.com/databricks/terraform-provider-databricks/pull/1395)).
* Fixed `databricks_pipeline` incorrect generation of `cluster` blocks ([#1416](https://github.com/databricks/terraform-provider-databricks/pull/1416)).
* Fixed `databricks_table` update for `column` block ([#1468](https://github.com/databricks/terraform-provider-databricks/pull/1468)).
* Fixed reads for `any_file` and `anonymous_function` in `databricks_sql_permissions` ([#1477](https://github.com/databricks/terraform-provider-databricks/pull/1477)).
* Tuned integration tests for `databricks_mws_*` ([#1483](https://github.com/databricks/terraform-provider-databricks/pull/1483)).
* Removed integration tests for `databricks_azure_adls_gen1_mount` ([#1461](https://github.com/databricks/terraform-provider-databricks/pull/1461)).

Updated dependency versions:

* Bump github.com/hashicorp/terraform-plugin-sdk/v2 from 2.18.0 to 2.19.0 ([#1475](https://github.com/databricks/terraform-provider-databricks/pull/1475)).
* Bump google.golang.org/api from 0.86.0 to 0.87.0 ([#1476](https://github.com/databricks/terraform-provider-databricks/pull/1476)).

## 1.0.2

* Added `metastore` to `databricks_grants` ([#1447](https://github.com/databricks/terraform-provider-databricks/pull/1447)).
* Added update support for `databricks_mws_log_delivery` ([#1439](https://github.com/databricks/terraform-provider-databricks/pull/1439)).
* Fixed name generation for exported `databricks_notebook` ([#1435](https://github.com/databricks/terraform-provider-databricks/pull/1435)).
* Fixed `databricks_job` recreation on changed `docker_image` URL ([#1437](https://github.com/databricks/terraform-provider-databricks/pull/1437)).
* Fixed replace `databricks_mws_networks` on `vpc_endpoints` change ([#1453](https://github.com/databricks/terraform-provider-databricks/pull/1453)).
* Fixed diff suppress in `databricks_external_location` on `skip_validation` ([#1421](https://github.com/databricks/terraform-provider-databricks/pull/1421)).
* Switched to SQL warehouses API for `databricks_sql_endpoint` ([#1414](https://github.com/databricks/terraform-provider-databricks/pull/1414)).
* Improve docs for `databricks_permissions` and `databricks_obo_token` ([#1462](https://github.com/databricks/terraform-provider-databricks/pull/1462)).
* Improve docs for `abfs` block in `databricks_mount` ([#1446](https://github.com/databricks/terraform-provider-databricks/pull/1446)).
* Improve dev docs for `tf:"suppress_diff"`, `tf:"force_new"` and `tf:"sensitive"` tags ([#1465](https://github.com/databricks/terraform-provider-databricks/pull/1465)).
* Moved couple of acceptance tests out of preview ([#1433](https://github.com/databricks/terraform-provider-databricks/pull/1433)).
* Migrated to Go 1.18: `interface{}` -> `any` ([#1466](https://github.com/databricks/terraform-provider-databricks/pull/1466)).

Updated dependency versions:

* Bump github.com/hashicorp/terraform-plugin-sdk/v2 from 2.17.0 to 2.18.0 ([#1450](https://github.com/databricks/terraform-provider-databricks/pull/1450)).

## 1.0.1

* Added better handling of missing objects during import ([#1417](https://github.com/databricks/terraform-provider-databricks/pull/1417)).
* Fix problem in the `databricks_node_type` data source ([#1400](https://github.com/databricks/terraform-provider-databricks/pull/1400)).
* Fix update for `databricks_storage_credential` resource ([#1403](https://github.com/databricks/terraform-provider-databricks/pull/1403)).
* Improve `databricks_job` resource ([#1428](https://github.com/databricks/terraform-provider-databricks/pull/1428)).
* Upgraded UC API from 2.0 to 2.1 ([#1418](https://github.com/databricks/terraform-provider-databricks/pull/1418)).
* Sanitized `host` provider field prior to auth flow ([#1385](https://github.com/databricks/terraform-provider-databricks/pull/1385)).
* Use `delta_sharing_scope` instead of `delta_sharing_enabled` ([#1398](https://github.com/databricks/terraform-provider-databricks/pull/1398)).
* Added instructions to create missing `.terraform.lock.hcl` ([#1397](https://github.com/databricks/terraform-provider-databricks/pull/1397)).
* Clarified `databricks_permissions` doc for service principals ([#1426](https://github.com/databricks/terraform-provider-databricks/pull/1426)).
* Clarified `databricks_cluster` `autotermination_minutes` default value ([#1419](https://github.com/databricks/terraform-provider-databricks/pull/1419)).
* Fully moved codebase from `databrickslabs` to `databricks` namespace ([#1429](https://github.com/databricks/terraform-provider-databricks/pull/1429)).
* Various integration testing improvements ([#1425](https://github.com/databricks/terraform-provider-databricks/pull/1425), [#1427](https://github.com/databricks/terraform-provider-databricks/pull/1427), [#1420](https://github.com/databricks/terraform-provider-databricks/pull/1420)).

Updated dependency versions:

* Bump Go from 1.16.x to 1.18.x ([#1413](https://github.com/databricks/terraform-provider-databricks/pull/1413)).
* Bump github.com/golang-jwt/jwt/v4 from 4.4.1 to 4.4.2 ([#1407](https://github.com/databricks/terraform-provider-databricks/pull/1407)).
* Bump github.com/hashicorp/hcl/v2 from 2.12.0 to 2.13.0 ([#1406](https://github.com/databricks/terraform-provider-databricks/pull/1406)).
* Bump github.com/stretchr/testify from 1.7.3 to 1.8.0 ([#1387](https://github.com/databricks/terraform-provider-databricks/pull/1387), [#1408](https://github.com/databricks/terraform-provider-databricks/pull/1408), [#1422](https://github.com/databricks/terraform-provider-databricks/pull/1422)).
* Bump google.golang.org/api from 0.84.0 to 0.86.0 ([#1386](https://github.com/databricks/terraform-provider-databricks/pull/1386), [#1423](https://github.com/databricks/terraform-provider-databricks/pull/1423)).

## 1.0.0

To make Databricks Terraform Provider generally available, we've moved it from [https://github.com/databrickslabs](https://github.com/databrickslabs) to [https://github.com/databricks](https://github.com/databricks). We've worked closely with the Terraform Registry team at Hashicorp to ensure a smooth migration. Existing terraform deployments continue to work as expected without any action from your side. We ask you to replace `databrickslabs/databricks` with `databricks/databricks` in all your `.tf` files. 

You should have .terraform.lock.hcl file in your state directory that is checked into source control. terraform init will give you the following warning.

```
Warning: Additional provider information from registry 

The remote registry returned warnings for registry.terraform.io/databrickslabs/databricks:
- For users on Terraform 0.13 or greater, this provider has moved to databricks/databricks. Please update your source in required_providers.
```

After you replace `databrickslabs/databricks` with `databricks/databricks` in the `required_providers` block, the warning will disappear. Do a global "search and replace" in `*.tf` files. Alternatively you can run `python3 -c "$(curl -Ls https://dbricks.co/updtfns)"` from the command-line, that would do all the boring work for you.

If you didn't check-in [`.terraform.lock.hcl`](https://www.terraform.io/language/files/dependency-lock#lock-file-location) to the source code version control, you may you may see `Failed to install provider` error. Please follow the simple steps described in the [troubleshooting guide](https://github.com/databrickslabs/terraform-provider-databricks/blob/master/docs/guides/troubleshooting.md).

## 0.6.2

* Add a warning in `databricks_permissions` token usage docs ([#1380](https://github.com/databricks/terraform-provider-databricks/pull/1380)).

Updated dependency versions:

* Bump google.golang.org/api from 0.83.0 to 0.84.0
* Bump github.com/stretchr/testify from 1.7.2 to 1.7.3

## 0.6.1

* Added `databricks_service_principal` and `databricks_service_principals` data resources ([#1370](https://github.com/databricks/terraform-provider-databricks/pull/1370)).
* Updated `databricks_pipeline` resource to match latest APIs ([#1368](https://github.com/databricks/terraform-provider-databricks/pull/1368)).
* Made `gcp_managed_network_config` optional in `databricks_mws_workspaces` ([#1365](https://github.com/databricks/terraform-provider-databricks/pull/1365)).
* Enforced consistent naming for resource files ([#1366](https://github.com/databricks/terraform-provider-databricks/pull/1366), [#1369](https://github.com/databricks/terraform-provider-databricks/pull/1369)).
* Updated resources diagram ([#1373](https://github.com/databricks/terraform-provider-databricks/pull/1373)).

Updated dependency versions:

* Bump google.golang.org/api from 0.82.0 to 0.83.0

## 0.6.0

* Added `delta_sharing_*` support to `databricks_metastore` ([#1334](https://github.com/databricks/terraform-provider-databricks/pull/1334)).
* Added `databricks_git_credentials` pat discovery from common environment variables ([#1353](https://github.com/databricks/terraform-provider-databricks/pull/1353)).
* Added `databricks_permissions` for `databricks_pipeline` ([#1361](https://github.com/databricks/terraform-provider-databricks/pull/1361)).
* Added `network_id` to `network` block in `databricks_mws_workspaces` for GCP ([#1360](https://github.com/databricks/terraform-provider-databricks/pull/1360)).
* Added `azure_managed_identity` block to `databricks_storage_credential` and `databricks_metastore_data_access` resources ([#1354](https://github.com/databricks/terraform-provider-databricks/pull/1354)).
* Update docs regarding importing of `databricks_sql_*` resources ([#1349](https://github.com/databricks/terraform-provider-databricks/pull/1349)).
* Apply ownership for UC objects during creation ([#1338](https://github.com/databricks/terraform-provider-databricks/pull/1338)).
* Re-create purged cluster for `databricks_mount` for Google Storage ([#1333](https://github.com/databricks/terraform-provider-databricks/pull/1333)).
* Various documentation fixes ([#1350](https://github.com/databricks/terraform-provider-databricks/pull/1350)).

Updated dependency versions:

* Bump google.golang.org/api from 0.80.0 to 0.81.0
* Bump gopkg.in/ini.v1 from 1.66.4 to 1.66.6
* Bump google.golang.org/api from 0.81.0 to 0.82.0
* Bump github.com/stretchr/testify from 1.7.1 to 1.7.2
* Bump github.com/hashicorp/terraform-plugin-sdk/v2 from 2.16.0 to 2.17.0

## 0.5.9

* Added warning section for debug mode ([#1325](https://github.com/databricks/terraform-provider-databricks/pull/1325)).
* Added ability to specify tags for `databricks_job` ([#1337](https://github.com/databricks/terraform-provider-databricks/pull/1337)).
* Upgraded AWS provider for AWS guides. Added examples for account-level identities ([#1332](https://github.com/databricks/terraform-provider-databricks/pull/1332)).
* Updated docs to use `application_id` as privilege for `databricks_service_principal` ([#1336](https://github.com/databricks/terraform-provider-databricks/pull/1336)).
* Added `databricks_service_principal_role` resource ([#1340](https://github.com/databricks/terraform-provider-databricks/pull/1340)).
* Fixed itegration testing image ([#1342](https://github.com/databricks/terraform-provider-databricks/pull/1342), [#1343](https://github.com/databricks/terraform-provider-databricks/pull/1343)).
* Added `skip_validation` for `databricks_external_location` ([#1330](https://github.com/databricks/terraform-provider-databricks/pull/1330)).
* Added `alert_on_last_attempt` to `databricks_job` ([#1341](https://github.com/databricks/terraform-provider-databricks/pull/1341)).
* Skip `make test` on doc-only changes ([#1339](https://github.com/databricks/terraform-provider-databricks/pull/1339)).
* Improve common package test coverage ([#1344](https://github.com/databricks/terraform-provider-databricks/pull/1344)).
* Re-create purged cluster for `databricks_mount` for AWS S3 ([#1345](https://github.com/databricks/terraform-provider-databricks/pull/1345)).

Updated dependency versions:

* Bump google.golang.org/api from 0.79.0 to 0.80.0
* Bump github.com/Azure/go-autorest/autorest/adal from 0.9.19 to 0.9.20

## 0.5.8

* Update `aws_iam_policy_document` in `databricks_mws_customer_managed_keys` docs to restrict KMS policy to caller AWS account ([#1309](https://github.com/databricks/terraform-provider-databricks/pull/1309)).
* Added `gcs` destination to `init_scripts` in `databricks_cluster` ([#1308](https://github.com/databricks/terraform-provider-databricks/pull/1308)).
* Clarify optionality of `databricks_mws_workspaces`.`deployment_name` in docs and examples ([#1315](https://github.com/databricks/terraform-provider-databricks/pull/1315)).
* Update `databricks_mws_log_delivery` docs ([#1320](https://github.com/databricks/terraform-provider-databricks/pull/1320)).
* Fix updating `databricks_service_principal` on Azure ([#1322](https://github.com/databricks/terraform-provider-databricks/pull/1322)).
* Added `tf:suppress_diff` on `artifact_location` for `databricks_mlflow_experiment` ([#1323](https://github.com/databricks/terraform-provider-databricks/pull/1323)).

Updated dependency versions:

* Bump github.com/Azure/go-autorest/autorest/adal from 0.9.18 to 0.9.19
* Bump github.com/hashicorp/terraform-plugin-sdk/v2 from 2.14.0 to 2.16.0
* Bump google.golang.org/api from 0.77.0 to 0.79.0

## 0.5.7

* Added `external_id` and `force` attributes to `databricks_service_principal` resource ([#1293](https://github.com/databricks/terraform-provider-databricks/pull/1293)).
* Added documentation for `databicks_git_credential` resource ([#1295](https://github.com/databricks/terraform-provider-databricks/pull/1295)).
* Added documentation for `git_source` in `databricks_job` ([#1297](https://github.com/databricks/terraform-provider-databricks/pull/1297)).
* Fix `job_cluster`.`num_workers` in `databricks_job` ([#1284](https://github.com/databricks/terraform-provider-databricks/pull/1284)).
* Various documentation improvements ([#1292](https://github.com/databricks/terraform-provider-databricks/pull/1292)), ([#1296](https://github.com/databricks/terraform-provider-databricks/pull/1296)), ([#1298](https://github.com/databricks/terraform-provider-databricks/pull/1298)).

Updated dependency versions:

* Bump google.golang.org/api from 0.75.0 to 0.77.0
* Removed github.com/pkg/errors dependency

## 0.5.6

* Added `databricks_views` data resource, making `databricks_tables` return only managed or external tables in Unity Catalog ([#1274](https://github.com/databricks/terraform-provider-databricks/issues/1274)).
* Added default timeout of 20m to `databricks_mount` ([#1280](https://github.com/databricks/terraform-provider-databricks/pull/1280)).
* Made `common.DataResource` deterministic ([#1279](https://github.com/databricks/terraform-provider-databricks/pull/1279)).
* Fixed exporting text-only widgets ([#1278](https://github.com/databricks/terraform-provider-databricks/pull/1278)).
* Updated devcontainer to support ARM ([#1256](https://github.com/databricks/terraform-provider-databricks/pull/1256)).
* Various documentation fixes ([#1285](https://github.com/databricks/terraform-provider-databricks/pull/1285), [#1282](https://github.com/databricks/terraform-provider-databricks/pull/1282), [#1281](https://github.com/databricks/terraform-provider-databricks/pull/1281), [#1276](https://github.com/databricks/terraform-provider-databricks/pull/1276)).

Updated dependency versions:

* Bump github.com/hashicorp/hcl/v2 from 2.11.1 to 2.12.0
* Bump github.com/Azure/go-autorest/autorest from 0.11.26 to 0.11.27

## 0.5.5

* Added configuration generators for `databricks_sql_*` resources in _experimental_ [Resource Exporter](https://asciinema.org/a/Rv8ZFJQpfrfp6ggWddjtyXaOy) ([#1199](https://github.com/databricks/terraform-provider-databricks/pull/1199)).
* Added `google_credentials` provider agument that has the same semantics as [`credentials` argument](https://registry.terraform.io/providers/hashicorp/google/latest/docs/guides/provider_reference#credentials) in official [`google` provider](https://registry.terraform.io/providers/hashicorp/google/latest/docs) ([#1214](https://github.com/databricks/terraform-provider-databricks/pull/1214)).
* Fixed `databricks_grants` on UC external location empty list error ([#1202](https://github.com/databricks/terraform-provider-databricks/issues/1202)).
* Fixed errors in `databricks_permissions` resource for auto-purged `databricks_cluster` ([#1252](https://github.com/databricks/terraform-provider-databricks/commit/dac42524f5037c796187c77ba49367b964b03e9f)). 
* Various documentation fixes ([#1231](https://github.com/databricks/terraform-provider-databricks/pull/1231), [#1239](https://github.com/databricks/terraform-provider-databricks/pull/1239), [#1254](https://github.com/databricks/terraform-provider-databricks/pull/1254), [#1240](https://github.com/databricks/terraform-provider-databricks/commit/2dabfc90592d79249bd177bb975a84e0b98504f7)).

Updated dependency versions:

* Bump google.golang.org/api from 0.71.0 to 0.75.0
* Bump github.com/golang-jwt/jwt/v4 from 4.3.0 to 4.4.1
* Bump github.com/stretchr/testify from 1.7.0 to 1.7.1
* Bump github.com/hashicorp/go-retryablehttp from 0.7.0 to 0.7.1
* Bump github.com/hashicorp/terraform-plugin-sdk/v2 from 2.11.0 to 2.14.0
* Bump github.com/Azure/go-autorest/autorest from 0.11.24 to 0.11.26

## 0.5.4

* Completely removed custom client-side validation in `databricks_service_principal` ([#1193](https://github.com/databricks/terraform-provider-databricks/issues/1193)).
* Added export functionality for Databricks SQL objects - endpoints, queries, dashboards, widgets, visualizations ([#1199](https://github.com/databricks/terraform-provider-databricks/pull/1199)).

Updated dependency versions:

* Bump github.com/hashicorp/terraform-plugin-sdk/v2 from 2.10.1 to 2.11.0

## 0.5.3

* Failures in [exporter](https://asciinema.org/a/Rv8ZFJQpfrfp6ggWddjtyXaOy) resource listing no longer halt the entire command run ([#1166](https://github.com/databricks/terraform-provider-databricks/issues/1166)).
* Removed client-side validation in `databricks_service_principal` for `application_id`, that may not always be available in the planning stage ([#1165](https://github.com/databricks/terraform-provider-databricks/issues/1165)).
* Use correct HTTP verb for modifying `databricks_permissions` on `databricks_sql_endpoint` entities. Authorized user, assumingly part of `admins` group, is no longer sending `CAN_MANAGE` permission in the HTTP PUT request ([#1163](https://github.com/databricks/terraform-provider-databricks/issues/1163)).
* Added diff suppression for `min_num_clusters` field in `databricks_sql_endpoint` ([#1172](https://github.com/databricks/terraform-provider-databricks/pull/1172)).
* Added special case for handling `Cannot access cluster that was terminated or unpinned more than 30 days ago` error in `databricks_cluster` as an indication of resource removed on the platform side ([#1177](https://github.com/databricks/terraform-provider-databricks/issues/1177)).
* Fixed updating of `databricks_table` resources ([#1175](https://github.com/databricks/terraform-provider-databricks/issues/1175)).
* Fixed configuration drift in `databricks_grant` by reading existing permissions and removing them in subsequent update calls ([#1164](https://github.com/databricks/terraform-provider-databricks/issues/1164)).

Updated dependency versions:

* Bump google.golang.org/api from 0.70.0 to 0.71.0

## 0.5.2

* Added `databricks_catalogs`, `databricks_schemas`, and `databricks_tables` data resources ([#1155](https://github.com/databricks/terraform-provider-databricks/pull/1155)).
* Fixed `databricks_metastore_assignment` configuration drift by properly deleting metastore assignment and detecting manual changes from Account console. This also means that de-assigned metastore from a workspace would mark it as remotely removed. Manual assignment of different metastore would also trigger resource updates ([#1146](https://github.com/databricks/terraform-provider-databricks/issues/1146)).
* Fixed `databricks_table` creation in managed mode ([#1151](https://github.com/databricks/terraform-provider-databricks/issues/1151)).
* Fixed `databricks_sql_endpoint` timeout propagation ([#1142](https://github.com/databricks/terraform-provider-databricks/issues/1142)).
* Multiple documentation fixes.

Updated dependency versions:

* Bump google.golang.org/api from 0.69.0 to 0.70.0

## 0.5.1

* Added an extended documentation from provisioning AWS PrivateLink workspace ([#1084](https://github.com/databricks/terraform-provider-databricks/pull/1084)).
* Added `databricks_jobs` data resource to get a map of all job names and their ids ([#1138](https://github.com/databricks/terraform-provider-databricks/pull/1138)).

Updated dependency versions:

* Bump google.golang.org/api from 0.68.0 to 0.69.0

## 0.5.0

* Added `workspace_url` attribute to the `databricks_current_user` data source ([#1107](https://github.com/databricks/terraform-provider-databricks/pull/1107)).
* Fixed issue at `databricks_mount` where new cluster was created for S3 mount even when `cluster_id` was specified ([#1064](https://github.com/databricks/terraform-provider-databricks/issues/1064)).
* Allow to disable auto-termination for Databricks SQL endpoints ([#900](https://github.com/databricks/terraform-provider-databricks/pull/900)).
* Added new `gcp_attributes` to `databricks_cluster` and `databricks_instance_pool` ([#1126](https://github.com/databricks/terraform-provider-databricks/pull/1126)).
* Added exporter functionality for `databricks_ip_access_list` and `databricks_workspace_conf` ([#1125](https://github.com/databricks/terraform-provider-databricks/pull/1125)).
* Added `graviton` selector for `databricks_node_type` and `databricks_spark_version` data sources ([#1127](https://github.com/databricks/terraform-provider-databricks/pull/1127)).
* Added interactive mode to resource exporter ([#1010](https://github.com/databricks/terraform-provider-databricks/pull/1010)).
* Added preview support for `git_source` in `databricks_job` ([#1090](https://github.com/databricks/terraform-provider-databricks/pull/1090)).
* Multiple other fixes and documentation improvements.

Updated dependency versions:

* Bump github.com/golang-jwt/jwt/v4 from 4.2.0 to 4.3.0
* Bump google.golang.org/api from 0.67.0 to 0.68.0
* Bump gopkg.in/ini.v1 from 1.66.3 to 1.66.4

## 0.4.9

* Prevent creation of `databricks_group` with `users` and `admins` reserved names ([#1089](https://github.com/databricks/terraform-provider-databricks/issues/1089)).
* Added support for shared clusters in multi-task `databricks_job` ([#1082](https://github.com/databricks/terraform-provider-databricks/issues/1082)).
* Added diff suppression for `external_id` in `databricks_group` ([#1099](https://github.com/databricks/terraform-provider-databricks/issues/1099)).
* Added diff suppression for `external_id` in `databricks_user` ([#1097](https://github.com/databricks/terraform-provider-databricks/issues/1097)).
* Added `users`, `service_principals`, and `child_groups` exported properties to `databricks_group` data resource ([#1085](https://github.com/databricks/terraform-provider-databricks/issues/1085)).
* Added various documentation improvements.

**Deprecations**

* `databricks_group`.`members` is deprecated in favor of `users`, `service_principals`, and `child_groups` exported properties. Please do slight modifications of your configuration.

Updated dependency versions:

* Bump google.golang.org/api from 0.66.0 to 0.67.0

## 0.4.8

* Added support for `tf:suppress_diff` on primitive types ([#984](https://github.com/databricks/terraform-provider-databricks/issues/984)).
* Fixed issue arises when destroying `databricks_sql_global_config` with instance profile set ([#1076](https://github.com/databricks/terraform-provider-databricks/issues/1076)).
* Added setting of SQL configuration parameters in `databricks_sql_global_config` ([#1080](https://github.com/databricks/terraform-provider-databricks/pull/1080)).
* Added support for release channels in `databricks_sql_endpoint` configuration ([#1078](https://github.com/databricks/terraform-provider-databricks/pull/1078)).
* Added documentation for `databricks_mlflow_webhook` resource ([#1086](https://github.com/databricks/terraform-provider-databricks/pull/1086)).

Updated dependency versions:

* Bump google.golang.org/api from 0.65.0 to 0.66.0

## 0.4.7
* Added optional `force` argument to `databricks_group` resource to ignore `cannot create group: Group with name X already exists.` errors and implicitly import the specific group into Terraform state, enforcing entitlements defined in the instance of resource ([#1066](https://github.com/databricks/terraform-provider-databricks/pull/1066)).
* Added support to configure permissions for all MLflow models ([#1044](https://github.com/databricks/terraform-provider-databricks/issues/1044)).
* Fixed `databricks_service_principal` `display_name` update ([#1065](https://github.com/databricks/terraform-provider-databricks/issues/1065)).
* Added documentation for Unity Catalog resources.

Updated dependency versions:

* Bump gopkg.in/ini.v1 from 1.66.2 to 1.66.3

## 0.4.6

* Clarified error messages around `azure_workspace_resource_id` provider configuration ([#1049](https://github.com/databricks/terraform-provider-databricks/issues/1049)).
* Added optional `force` argument to `databricks_user` resource to ignore `cannot create user: User with username X already exists` errors and implicitly import the specific user into Terraform state, enforcing entitlements defined in the instance of resource ([#1048](https://github.com/databricks/terraform-provider-databricks/pull/1048)).
* Added `databricks_user_role` resource, that can assign roles on Databricks Account or `databricks_instance_profile` for data access ([#1047](https://github.com/databricks/terraform-provider-databricks/pull/1047)).

**Deprecations**

* `databricks_user_instance_profile` is deprecated in favor of `databricks_user_role`. Please do slight modifications of your configuration.

Updated dependency versions:

* Bump github.com/Azure/go-autorest/autorest/azure/auth from 0.5.10 to 0.5.11
* Bump github.com/Azure/go-autorest/autorest/azure/cli from 0.4.3 to 0.4.5
* Bump github.com/Azure/go-autorest/autorest from 0.11.23 to 0.11.24

## 0.4.5

* Cross-linked resource documentation ([#1027](https://github.com/databricks/terraform-provider-databricks/pull/1027)).
* Added Azure example for sql_global_config ([#1028](https://github.com/databricks/terraform-provider-databricks/pull/1028)).

Updated dependency versions:

* Bump google.golang.org/api from 0.63.0 to 0.65.0

## 0.4.4

* Added support for [running provider in a debug mode](https://www.terraform.io/plugin/sdkv2/debugging#running-terraform-with-a-provider-in-debug-mode) from Visual Studio Code through `Debug Provider` run configuration in order to troubleshoot more complicated issues.
* Allowed managing of libraries on `databricks_cluster` outside of Terraform state for resources without any `library` configuration blocks. This should simplify PaaS-like CI/CD workflows ([#1024](https://github.com/databricks/terraform-provider-databricks/pull/1024)).
* Added experimental resources.

**Behavior changes**

* Whenever library is installed on `databricks_cluster` without any [`library` configuration blocks](https://registry.terraform.io/providers/databricks/databricks/latest/docs/resources/cluster#library-configuration-block), it won't be removed anymore.

## 0.4.3

* Added support for `databricks_permissions` for `databricks_mlflow_experiment` and `databricks_mlflow_model` ([#1013](https://github.com/databricks/terraform-provider-databricks/pull/1013)).
* Added `Using XXX auth` explanation to HTTP 403 errors, which should help troubleshooting misconfigured authentication or provider aliasing. Example error message now looks like: *cannot create group: /2.0/preview/scim/v2/Groups is only accessible by admins. Using databricks-cli auth: host=https://XXX.cloud.databricks.com/, token=`***REDACTED***`, profile=demo.* All sensitive configuration parameters (`token`, `password`, and `azure_client_secret`) are redacted and replaced with `***REDACTED***` ([#821](https://github.com/databricks/terraform-provider-databricks/issues/821)).
* Improved documentation with regards to public subnets in AWS quick start ([#1005](https://github.com/databricks/terraform-provider-databricks/pull/1005)).
* Added `databricks_mount` code genration for [exporter](https://registry.terraform.io/providers/databricks/databricks/latest/docs/guides/experimental-exporter) tooling ([#1006](https://github.com/databricks/terraform-provider-databricks/pull/1006)).
* Increase dependency check frequency ([#1007](https://github.com/databricks/terraform-provider-databricks/pull/1007)).
* Added experimental resources.

## 0.4.2

* Added optional `auth_type` provider conf to enforce specific auth type to be used in very rare cases, where a single Terraform state manages Databricks workspaces on more than one cloud and `More than one authorization method configured` error is a false positive. Valid values are `pat`, `basic`, `azure-client-secret`, `azure-msi`, `azure-cli`, and `databricks-cli` ([#1000](https://github.com/databricks/terraform-provider-databricks/pull/1000)).
* Added `DBC` format support for `databricks_notebook` ([#989](https://github.com/databricks/terraform-provider-databricks/pull/989)). 
* Fixed creating new `databricks_mws_workspaces` with `token {}` block ([#994](https://github.com/databricks/terraform-provider-databricks/issues/994)).
* Added automated documentation formatting with `make fmt-docs`, so that all HCL examples look consistent ([#999](https://github.com/databricks/terraform-provider-databricks/pull/999)).
* Increased codebase unit test coverage to 91% to improve stability ([#996](https://github.com/databricks/terraform-provider-databricks/pull/996), [#992](https://github.com/databricks/terraform-provider-databricks/pull/992), [#991](https://github.com/databricks/terraform-provider-databricks/pull/991), [#990](https://github.com/databricks/terraform-provider-databricks/pull/990)).

Updated dependency versions:

* Bump github.com/hashicorp/terraform-plugin-sdk/v2 from 2.10.0 to 2.10.1 

## 0.4.1

* Added `databricks_library` resource to install library on `databricks_cluster` ([#904](https://github.com/databricks/terraform-provider-databricks/pull/904)).
* Added `databricks_clusters` data resource to list all clusters in the workspace, which might be used to install `databricks_library` on all clusters ([#955](https://github.com/databricks/terraform-provider-databricks/pull/955)).
* Fixed refresh of `library` blocks on a stopped `databricks_cluster` ([#952](https://github.com/databricks/terraform-provider-databricks/issues/952)).
* Whenever a library fails to get installed on a running `databricks_cluster`, we now automatically remove this library, so that the clean state of managed libraries is properly maintained. Without this fix users had to manually go to Clusters UI and remove library from a cluster, where it failed to install. Libraries add up to CREATE and UPDATE timeouts of `databricks_cluster` resource. ([#599](https://github.com/databricks/terraform-provider-databricks/issues/599)).
* Added `token` block to `databricks_mws_workspaces` to avoid unnecessary provider aliasing ([#957](https://github.com/databricks/terraform-provider-databricks/issues/957)).
* Fixed disabling `databricks_global_init_script` ([#958](https://github.com/databricks/terraform-provider-databricks/issues/958)).
* Fixed configuration drift issues with `aws_attributes`, `azure_attributes`, `gcp_attributes`, and `email_notifications` configuration blocks in `databricks_cluster`, `databricks_job`, and `databricks_instance_pool` resources ([#981](https://github.com/databricks/terraform-provider-databricks/pull/981)).
* Improved Databricks CLI auth by eagerly resolving `host`, `username`, `password`, and `token` from the specified `profile`. Added explicit logging of auth parameters in debug logs ([#965](https://github.com/databricks/terraform-provider-databricks/pull/965)).
* TLS timeouts, which may occur during Azure MSI auth, are no longer failing API requests and retried within a normal policy ([#966](https://github.com/databricks/terraform-provider-databricks/pull/966)).
* `debug_headers` provider conf is also logging the `Host` header to help troubleshooting auth issues ([#964](https://github.com/databricks/terraform-provider-databricks/pull/964)).
* Added new experimental resources and increased test coverage.

Updated dependency versions:

* Bump github.com/golang-jwt/jwt/v4 from 4.1.0 to 4.2.0
* Bump google.golang.org/api from 0.60.0 to 0.63.0
* Bump github.com/Azure/go-autorest/autorest from 0.11.22 to 0.11.23
* Bump github.com/Azure/go-autorest/autorest/azure/auth from 0.5.9 to 0.5.10
* Bump gopkg.in/ini.v1 from 1.66.0 to 1.66.2
* Bump github.com/hashicorp/terraform-plugin-sdk/v2 from 2.9.0 to 2.10.0

## 0.4.0

* Added `databricks_mlflow_model` and `databricks_mlflow_experiment` resources ([#931](https://github.com/databricks/terraform-provider-databricks/pull/931)) 
* Added support for `repo_path` to `databricks_permissions` resource ([#875](https://github.com/databricks/terraform-provider-databricks/issues/875)).
* Added `external_id` to `databricks_user` and `databricks_group` ([#927](https://github.com/databricks/terraform-provider-databricks/pull/927)).
* Fixed `databricks_repo` creation corner cases on MS Windows OS ([#911](https://github.com/databricks/terraform-provider-databricks/issues/911)).
* Fixed configuration drift for `databricks_cluster`.`aws_attributes`.`zone_id` with `auto`, which resulted in unwanted cluster restarts ([#937](https://github.com/databricks/terraform-provider-databricks/pull/937)).
* Added new experimental resources, increased test coverage, and automated integration testing infrastructure.
* Multiple documentation improvements and new guides.

**Behavior changes**

* Renamed `allow_sql_analytics_access` to `databricks_sql_access` in `databricks_user`, `databricks_group`, and `databricks_service_principal` resources.
* Removed deprecated `azure_use_pat_for_spn`, `azure_use_pat_for_cli`, `azure_pat_token_duration_seconds` provider attributes.
* Removed deprecated `azure_workspace_name`, `azure_resource_group`, `azure_subscription_id` in favor of just using `azure_workspace_resource_id`.
* Renamed `DATABRICKS_AZURE_WORKSPACE_RESOURCE_ID` environment variable to `DATABRICKS_AZURE_RESOURCE_ID`.
* `DATABRICKS_AZURE_CLIENT_SECRET` environment variable is no longer having any effect in favor of just using `ARM_CLIENT_SECRET`.
* `DATABRICKS_AZURE_CLIENT_ID` environment variable is no longer having any effect in favor of just using `ARM_CLIENT_ID`.
* `DATABRICKS_AZURE_TENANT_ID` environment variable is no longer having any effect in favor of just using `ARM_TENANT_ID`.

Updated dependency versions:

* Bump github.com/hashicorp/terraform-plugin-sdk/v2 from 2.7.1 to 2.9.0
* Bump github.com/Azure/go-autorest/autorest/adal from 0.9.16 to 0.9.17
* Bump github.com/golang-jwt/jwt/v4 from 4.0.0 to 4.1.0
* Bump github.com/zclconf/go-cty from 1.9.1 to 1.10.0
* Bump github.com/Azure/go-autorest/autorest from 0.11.21 to 0.11.22

## 0.3.11

* Added `databricks_sql_global_config` resource to provide global configuration for SQL Endpoints ([#855](https://github.com/databricks/terraform-provider-databricks/issues/855))
* Added `databricks_mount` resource to mount arbitrary cloud storage ([#497](https://github.com/databricks/terraform-provider-databricks/issues/497))
* Improved implementation of `databricks_repo` by creating the parent folder structure ([#895](https://github.com/databricks/terraform-provider-databricks/pull/895))
* Fixed `databricks_job` error related [to randomized job IDs](https://docs.databricks.com/release-notes/product/2021/august.html#jobs-service-stability-and-scalability-improvements) ([#901](https://github.com/databricks/terraform-provider-databricks/issues/901))
* Replace `databricks_group` on name change ([#890](https://github.com/databricks/terraform-provider-databricks/pull/890))
* Names of scopes in `databricks_secret_scope` can have `/` characters in them ([#892](https://github.com/databricks/terraform-provider-databricks/pull/892))

**Deprecations**
* `databricks_aws_s3_mount`, `databricks_azure_adls_gen1_mount`, `databricks_azure_adls_gen2_mount`, and `databricks_azure_blob_mount` are deprecated in favor of `databricks_mount`.

Updated dependency versions:

* Bump google.golang.org/api from 0.59.0 to 0.60.0

## 0.3.10

* Added `private_access_level` and `allowed_vpc_endpoint_ids` to `databricks_mws_private_access_settings` resource, which is also now updatable ([#867](https://github.com/databricks/terraform-provider-databricks/issues/867)).
* Fixed missing diff skip for `skip_validation` in `databricks_instance_profile` ([#860](https://github.com/databricks/terraform-provider-databricks/issues/860)).
* Added support for `pipeline_task` ([871](https://github.com/databricks/terraform-provider-databricks/pull/871)) and `python_wheel_task` ([#872](https://github.com/databricks/terraform-provider-databricks/pull/872)) to `databricks_job`.
* Improved enterprise HTTPS proxy support for creating workspaces in PrivateLink environments ([#882](https://github.com/databricks/terraform-provider-databricks/pull/882)).
* Added `hostname` attribute to `odbc_params` in `databricks_sql_endpoint` ([#868](https://github.com/databricks/terraform-provider-databricks/issues/868)).
* Improved documentation ([#858](https://github.com/databricks/terraform-provider-databricks/pull/858), [#870](https://github.com/databricks/terraform-provider-databricks/pull/870)).

Updated dependency versions:

* Bumped google.golang.org/api from 0.58.0 to 0.59.0

## 0.3.9

* Added initial support for multiple task orchestration in `databricks_job` [#853](https://github.com/databricks/terraform-provider-databricks/pull/853)
* Fixed provider crash for new terraform states related to bug [#813](https://github.com/hashicorp/terraform-plugin-sdk/issues/813) in Terraform SDK v2.8.0 ([#854](https://github.com/databricks/terraform-provider-databricks/issues/854))
* Re-added `skip_validation` to `databricks_instance_profile` resource [#762](https://github.com/databricks/terraform-provider-databricks/issues/762)
* Removed direct dependency on `aws-sdk-go`.

Updated dependency versions:

* Reverted github.com/hashicorp/terraform-plugin-sdk/v2 from 2.8.0 to 2.7.0

## 0.3.8

* Added `databricks_repo` resource to manage [Databricks Repos](https://docs.databricks.com/repos.html) ([#771](https://github.com/databricks/terraform-provider-databricks/pull/771))
* Added support for Azure MSI authentication ([#743](https://github.com/databricks/terraform-provider-databricks/pull/743))
* Added support to create `databricks_user` on the account level ([#818](https://github.com/databricks/terraform-provider-databricks/issues/818))
* Already deleted `databricks_token` don't fail the apply ([#808](https://github.com/databricks/terraform-provider-databricks/pull/808))
* Default `terraform-mount` clusters created for mounting for `databricks_aws_s3_mount`, `databricks_azure_adls_gen1_mount`, `databricks_azure_adls_gen2_mount`, and `databricks_azure_blob_mount` have now `spark.scheduler.mode` as `FIFO` ([#828](https://github.com/databricks/terraform-provider-databricks/pull/828))
* Fixed crash when using non-Azure authentication to mount Azure resources ([#831](https://github.com/databricks/terraform-provider-databricks/issues/831))
* Fixed replacement of `instance_pool_id` in `databricks_cluster`, when `driver_instance_pool_id` was not explicitly specified ([#824](https://github.com/databricks/terraform-provider-databricks/issues/824))
* Ingorning diff customization for permissions resource, so that new workspace deployments won't fail without explicit dependency on a workspace resource
* Multiple documentation improvements

**Deprecations**
* `azure_workspace_name`, `azure_resource_group`, `azure_subscription_id`, and `azure_workspace_resource_id` are deprecated and would be removed in v0.4.0. Please rewrite provider configuration with `host = data.azurerm_databricks_workspace.example.workspace_url` to achieve the same effect. Please check [azurerm_databricks_workspace](https://registry.terraform.io/providers/hashicorp/azurerm/latest/docs/data-sources/databricks_workspace#workspace_url) resource documentation for details.
* `azure_use_pat_for_spn`, `azure_use_pat_for_cli`, and `azure_pat_token_duration_seconds` are deprecated to fully switch to AAD token authentication in the near future.
* `DATABRICKS_AZURE_CLIENT_SECRET` environment variable is deprecated in favor of just using `ARM_CLIENT_SECRET`.
* `DATABRICKS_AZURE_CLIENT_ID` environment variable is deprecated in favor of just using `ARM_CLIENT_ID`.
* `DATABRICKS_AZURE_TENANT_ID` environment variable is deprecated in favor of just using `ARM_TENANT_ID`.

Updated dependency versions:

* Bump github.com/aws/aws-sdk-go from 1.40.19 to 1.40.54
* Bump github.com/Azure/go-autorest/autorest from 0.11.19 to 0.11.21
* Bump github.com/Azure/go-autorest/autorest/azure/cli from 0.4.2 to 0.4.3
* Bump github.com/Azure/go-autorest/autorest/adal from 0.9.14 to 0.9.16
* Bump github.com/hashicorp/terraform-plugin-sdk/v2 from 2.7.0 to 2.8.0
* Bump github.com/zclconf/go-cty from 1.9.0 to 1.9.1
* Bump golang.org/x/mod from 0.4.2 to 0.5.1
* Bump google.golang.org/api from 0.52.0 to 0.58.0
* Bump gopkg.in/ini.v1 from 1.62.0 to 1.63.2

## 0.3.7

* Added `databricks_obo_token` resource to create On-Behalf-Of tokens for a Service Principal in Databricks workspaces on AWS. It is very useful, when you want to provision resources within a workspace through narrowly-scoped service principal, that has no access to other workspaces within the same Databricks Account ([#736](https://github.com/databricks/terraform-provider-databricks/pull/736))
* Added support for [IAM credential passthrough](https://docs.databricks.com/security/credential-passthrough/iam-passthrough.html) with `is_meta_instance_profile` property for `databricks_instance_profile` ([#745](https://github.com/databricks/terraform-provider-databricks/pull/745))
* Fixed incorrect workspace update bug and added more validation error messaging ([#649](https://github.com/databricks/terraform-provider-databricks/pull/649))
* Clarify network modification procedure on active workspaces ([#732](https://github.com/databricks/terraform-provider-databricks/issues/732))
* Updated AWS IAM policy templates version to `2012-10-17` (`databricks_aws_bucket_policy`, `databricks_aws_assume_role_policy`, and `databricks_aws_crossaccount_policy`) ([#688](https://github.com/databricks/terraform-provider-databricks/issues/688))
* Various bug fixes in Databricks SQL resources

Updated dependency versions:

* Bump github.com/aws/aws-sdk-go to v1.40.12
* Bump github.com/hashicorp/hcl/v2 to v2.10.1
* Bump github.com/zclconf/go-cty to v1.9.0
* Bump golang.org/x/time to v0.0.0-20210723032227-1f47c861a9ac
* Bump golang.org/x/tools to v0.1.5

## 0.3.6

* Added support for hybrid pools ([#689](https://github.com/databricks/terraform-provider-databricks/pull/689))
* Added support for `always_running` jobs, which are restarted on resource updates ([#715](https://github.com/databricks/terraform-provider-databricks/pull/715))
* Azure CLI auth is now forcing JSON output ([#717](https://github.com/databricks/terraform-provider-databricks/pull/717))
* `databricks_permissions` are getting validation on `terraform plan` stage ([#706](https://github.com/databricks/terraform-provider-databricks/pull/706))
* Added `databricks_directory` resource ([#690](https://github.com/databricks/terraform-provider-databricks/pull/690))
* Added `run_as_role` field to `databricks_sql_query` ([#684](https://github.com/databricks/terraform-provider-databricks/pull/684))
* Added `user_id` attribute for `databricks_user` data resource, so that it's possible to dynamically create resources based on members of the group ([#714](https://github.com/databricks/terraform-provider-databricks/pull/714))
* Added more selectors to `databricks_node_type` data source ([#723](https://github.com/databricks/terraform-provider-databricks/pull/723))
* Azure auth with SPN now uses AAD token by default instead of PAT. Previous behavior (using PAT) could be restored by setting `azure_use_pat_for_spn` to `true` ([#721](https://github.com/databricks/terraform-provider-databricks/pull/721))
* `deployment_name` for `databricks_mws_workspaces` is now optional, how it should have been. This enables creation of Databricks workspaces without an account prefix.
* To replicate default behavior of Databricks SQL UI, `enable_photon` is now `true` by default for `databricks_sql_endpoint`.
* Various documentation and bugfixes

Updated dependency versions:

* Bump github.com/aws/aws-sdk-go from 1.38.51 to 1.38.71
* Bump github.com/Azure/go-autorest/autorest/azure/auth from 0.5.7 to 0.5.8
* Bump github.com/Azure/go-autorest/autorest from 0.11.18 to 0.11.19
* Bump github.com/Azure/go-autorest/autorest/adal from 0.9.13 to 0.9.14
* Bump github.com/zclconf/go-cty from 1.8.3 to 1.8.4 
* Bump github.com/hashicorp/terraform-plugin-sdk/v2 from 2.6.1 to 2.7.0

## 0.3.5

* Fixed setting of permissions for SQLA endpoints ([#661](https://github.com/databricks/terraform-provider-databricks/issues/661))
* Added support for preloading of Docker images into instance pools ([#663](https://github.com/databricks/terraform-provider-databricks/issues/663))
* Added the `databricks_user` data source ([#648](https://github.com/databricks/terraform-provider-databricks/pull/648))
* Fixed support for `spot_instance_policy` in SQLA Endpoints ([#665](https://github.com/databricks/terraform-provider-databricks/issues/665))
* Added documentation for `databricks_pipeline` resource ([#673](https://github.com/databricks/terraform-provider-databricks/pull/673))
* Fixed mapping for `databricks_service_principal` on AWS ([#656](https://github.com/databricks/terraform-provider-databricks/issues/656))
* Made preview environment tests to run on a release basis

Updated dependency versions:

* Bump github.com/zclconf/go-cty from 1.8.2 to 1.8.3
* Bump github.com/aws/aws-sdk-go from 1.38.30 to 1.38.51

## 0.3.4

* Fixed state refresh bugs in `databricks_sql_permissions` ([#620](https://github.com/databricks/terraform-provider-databricks/issues/620), [#619](https://github.com/databricks/terraform-provider-databricks/issues/620))
* Fixed `workspace_ids_filter` mapping for `databricks_mws_log_delivery` ([#635](https://github.com/databricks/terraform-provider-databricks/issues/635))
* Multiple documentation improvements ([#597](https://github.com/databricks/terraform-provider-databricks/issues/597), [eb60d10](https://github.com/databricks/terraform-provider-databricks/commit/eb60d103ea63221a1eb0069723ba3a0af45dbe3b), [edcd4b1](https://github.com/databricks/terraform-provider-databricks/commit/edcd4b121254e3ff3130bed9c4ef9d849d342561), [404bdab](https://github.com/databricks/terraform-provider-databricks/commit/404bdab637c0a4a15b6a4b6a77567166315955ca), [#615](https://github.com/databricks/terraform-provider-databricks/pull/615), [f14b825](https://github.com/databricks/terraform-provider-databricks/commit/f14b825e9cb11d75e9ad077b35c7e9c410fd8351), [e615c3a](https://github.com/databricks/terraform-provider-databricks/commit/e615c3a68d1ad45f91453ec448b55ca7b204fb97), [#612](https://github.com/databricks/terraform-provider-databricks/pull/612))
* Mounting clusters are recreated now, even when they are deleted ([#637](https://github.com/databricks/terraform-provider-databricks/issues/637))
* Fixed handling of empty blocks for clusters/jobs/instance pools ([22cdf2f](https://github.com/databricks/terraform-provider-databricks/commit/22cdf2fc9d50f67b14b49d11e7fbaacce0f52399))
* Mark instance pool attributes as ForceNew when it's requited ([#629](https://github.com/databricks/terraform-provider-databricks/issues/629))
* Switched to use https://staticcheck.io/ for static code analysis ([#602](https://github.com/databricks/terraform-provider-databricks/issues/602))

**Behavior changes**

* The `customer_managed_key_id` field in `databricks_mws_workspaces` resource is deprecated and should be replaced with `managed_services_customer_managed_key_id` (and optionally `storage_customer_managed_key_id`). `databricks_mws_customer_managed_keys` now requires the parameter `use_cases` ([#642](https://github.com/databricks/terraform-provider-databricks/pull/642)). *If you've used the resource before, please add `use_cases = ["MANAGED_SERVICES"]` to keep the behaviour.*

Updated dependency versions:

* Bump github.com/aws/aws-sdk-go to v1.38.30
* Bump github.com/hashicorp/go-retryablehttp to v0.7.0
* Bump github.com/hashicorp/hcl/v2 to v2.10.0
* Bump github.com/hashicorp/terraform-plugin-sdk/v2 to v2.6.1
* Bump github.com/zclconf/go-cty to v1.8.2

## 0.3.3

* Added resources for SQL Analytics queries and dashboards: `databricks_sql_query`, `databricks_sql_visualization`, `databricks_sql_dashboard`, `databricks_sql_widget` ([#553](https://github.com/databricks/terraform-provider-databricks/pull/553))
* Added `databricks_sql_permissions` resource ([#545](https://github.com/databricks/terraform-provider-databricks/pull/545/files))
* Fixed documentation bugs ([#603](https://github.com/databricks/terraform-provider-databricks/issues/603))
* Improved resource exporter ([#593](https://github.com/databricks/terraform-provider-databricks/issues/593))
* Added missing properties to `databricks_mws_private_access_settings` ([#590](https://github.com/databricks/terraform-provider-databricks/issues/590))
* Include SQLA data source ID in `databricks_sql_endpoint` state ([#601](https://github.com/databricks/terraform-provider-databricks/issues/601))
* Apply `debug_truncate_bytes` also for response dumps ([#589](https://github.com/databricks/terraform-provider-databricks/issues/589))
* More verbose logging of `databricks_cluster` termination reason ([#588](https://github.com/databricks/terraform-provider-databricks/issues/588))
* Move non-auth provider config documentation into separate section ([#587](https://github.com/databricks/terraform-provider-databricks/pull/587))


## 0.3.2

* Fixed minor issues to add support for GCP ([#558](https://github.com/databricks/terraform-provider-databricks/pull/558))
* Fixed `databricks_permissions` for SQL Analytics Entities ([#535](https://github.com/databricks/terraform-provider-databricks/issues/535))
* Fixed incorrect HTTP 404 handling on create ([#564](https://github.com/databricks/terraform-provider-databricks/issues/564), [#576](https://github.com/databricks/terraform-provider-databricks/issues/576))
* Fixed incorrect escaping of notebook names ([#566](https://github.com/databricks/terraform-provider-databricks/pull/566))
* Fixed entitlements for databricks_group ([#549](https://github.com/databricks/terraform-provider-databricks/pull/549))
* Fixed rate limiting to perform more than 1 request per second ([#577](https://github.com/databricks/terraform-provider-databricks/pull/577))
* Added support for spot instances on Azure ([#571](https://github.com/databricks/terraform-provider-databricks/pull/571))
* Added job schedules support for `pause_status` as a optional field. ([#575](https://github.com/databricks/terraform-provider-databricks/pull/575))
* Fixed minor documentation issues.

Updated dependency versions:

* Bump github.com/aws/aws-sdk-go from 1.37.20 to 1.38.10
* Bump github.com/hashicorp/hcl/v2 from 2.9.0 to 2.9.1 
* Bump github.com/zclconf/go-cty from 1.8.0 to 1.8.1
* Bump github.com/google/go-querystring from 1.0.0 to 1.1.0

## 0.3.1

* Added `databricks_global_init_script` resource to configure global init scripts ([#487](https://github.com/databricks/terraform-provider-databricks/issues/487)).
* Added `databricks_sql_endpoint` resource ([#498](https://github.com/databricks/terraform-provider-databricks/pull/498))
* Added [experimental resource exporter](https://github.com/databricks/terraform-provider-databricks/blob/master/docs/guides/experimental-exporter.md) to generate configuration for entire workspace.
* Improved user-facing documentaiton ([#508](https://github.com/databricks/terraform-provider-databricks/pull/508/files), [#516](https://github.com/databricks/terraform-provider-databricks/pull/516), [#511](https://github.com/databricks/terraform-provider-databricks/pull/511), [#504](https://github.com/databricks/terraform-provider-databricks/pull/504), [#492]([Update docs in various places](https://github.com/databricks/terraform-provider-databricks/pull/492)))
* Simplified authentication issues debugging ([#490](https://github.com/databricks/terraform-provider-databricks/pull/490))
* Made cleaner error message for no config profile ([#491](https://github.com/databricks/terraform-provider-databricks/pull/491))
* Allow tokens without comment or expiration ([#495](https://github.com/databricks/terraform-provider-databricks/pull/495/files))
* Ensured consistent slashes in notebook paths for different OSes ([#500](https://github.com/databricks/terraform-provider-databricks/pull/500))
* Fix error message panic in command result parsing ([#502](https://github.com/databricks/terraform-provider-databricks/pull/502))
* Updated `databricks_group` data resource to allow non-alphanumeric characters in group name filter ([#507](https://github.com/databricks/terraform-provider-databricks/pull/507/files))

**Behavior changes**

* Assigning any permission to `admins` would result in an error, so that behavior is consistent ([#486](https://github.com/databricks/terraform-provider-databricks/issues/486)).

Updated dependency versions:

* github.com/zclconf/go-cty from 1.2.1 to 1.7.1
* github.com/Azure/go-autorest/autorest/azure/auth from 0.5.6 to 0.5.7 
* github.com/hashicorp/hcl/v2 from 2.3.0 to 2.8.2
* github.com/aws/aws-sdk-go from 1.37.1 to 1.37.11
* github.com/Azure/go-autorest/autorest from 0.11.17 to 0.11.18

## 0.3.0

* Added configurable provisioning timeout for `databricks_mws_workspaces`, so that local DNS cache issues would be more tolerated.
* Added [databricks_current_user] to simplify applying the same Terraform configuration by different users in the shared workspace for testing purposes. 
* Added client-side rate limiting to release the pressure on backend APIs and prevent client blocking ([#465](https://github.com/databricks/terraform-provider-databricks/pull/465))
* Member usernames, group names and instance profile names in `databricks_group` data source are now sorted and providing consistent behavior between runs ([#449](https://github.com/databricks/terraform-provider-databricks/issues/449))
* Fixed redundant multiple mounting clusters ([#445](https://github.com/databricks/terraform-provider-databricks/issues/445))
* Added optional parameter azure_environment to provider config which defaults to public ([#437](https://github.com/databricks/terraform-provider-databricks/pull/437)).
* Added [databricks_service_principal](https://github.com/databricks/terraform-provider-databricks/pull/386) resource.
* `skip_validation` from `databricks_instance_profile` was removed and is always set to `true`.
* Added propagation of terraform version to `User-Agent` header, along with type of resource used.
* `databricks_notebook` & `databricks_dbfs_file` got new `source` field to specify location of a local file.
* `databricks_notebook` can have `language` field optional, as long as `source` is set to a file with `.py`, `.scala`, `.sql`, or `.r` extension.
* `databricks_me` data source was added to represent `user_name`, `home` & `id` of the caller user (or service principal).
* Added validation for secret scope name in `databricks_secret`, `databricks_secret_scope` and `databricks_secret_acl`. Non-compliant names may cause errors.
* Added [databricks_spark_version](https://github.com/databricks/terraform-provider-databricks/issues/347) data source.
* Fixed support for [single node clusters](https://docs.databricks.com/clusters/single-node.html) support by allowing [`num_workers` to be `0`](https://github.com/databricks/terraform-provider-databricks/pull/454).
* Fixed bug in destruction of IP access lists ([#426](https://github.com/databricks/terraform-provider-databricks/issues/426)).
* All resource imports are now making call to corresponding Databricks API by default ([#471](https://github.com/databricks/terraform-provider-databricks/issues/471)).

**Behavior changes**
* Removed deprecated `library_jar`, `library_egg`, `library_whl`, `library_pypi`, `library_cran`, and `library_maven` from `databricks_cluster` and `databricks_job` in favor of more API-transparent [library](https://registry.terraform.io/providers/databricks/databricks/latest/docs/resources/cluster#library-configuration-block) configuration block.
* Removed deprecated `notebook_path` and `notebook_base_parameters` from `databricks_job` in favor of [notebook_task](https://registry.terraform.io/providers/databricks/databricks/latest/docs/resources/job#notebook_task-configuration-block) configuration block.
* Removed deprecated `jar_uri`, `jar_main_class_name`, and `jar_parameters` from `databricks_job` in favor of [spark_jar_task](https://registry.terraform.io/providers/databricks/databricks/latest/docs/resources/job#spark_jar_task-configuration-block) configuration block.
* Removed deprecated `python_file` and `python_parameters` from `databricks_job` in favor of [spark_python_task](https://registry.terraform.io/providers/databricks/databricks/latest/docs/resources/job#spark_python_task-configuration-block) configuration block.
* Removed deprecated `spark_submit_parameters` from `databricks_job` in favor of [spark_submit_task](https://registry.terraform.io/providers/databricks/databricks/latest/docs/resources/job#spark_submit_task-configuration-block) configuration block.
* Removed deprecated `databricks_scim_user` resource in favor of [databricks_user](https://registry.terraform.io/providers/databricks/databricks/latest/docs/resources/user).
* Removed deprecated `databricks_scim_group` resource in favor of [databricks_group](https://registry.terraform.io/providers/databricks/databricks/latest/docs/resources/group).
* Removed deprecated `databricks_default_user_roles` data source in favor of [databricks_group](https://registry.terraform.io/providers/databricks/databricks/latest/docs/data-sources/group#attribute-reference) data source.
* Removed deprecated `basic_auth` and `azure_auth` provider configuration blocks in favor of [documented authentication methods](https://registry.terraform.io/providers/databricks/databricks/latest/docs).
* `format`, `overwrite`, and `mkdirs` were removed from `databricks_notebook`. To follow expected behavior of Terraform, notebooks are always overwritten.
* `skip_validation` from `databricks_instance_profile` was removed and is always set to `true` for subsequent requests.
* `databricks_mws_workspace` got `verify_workspace_runnning` removed and now validates all every deployment. In case deployment failed, it removes workspace that failed and returns error message with explanation.
* `default_tags` were removed from `databricks_instance_pool`. `disk_spec` got new attribute `disk_type`, that contains `azure_disk_volume_type` and `ebs_volume_type`. This change is made to closer reflect API structure.
* `databricks_notebook` & `databricks_dbfs_file` got `content` attribute renamed to `content_base64` and now share the same logic to work with local files.

## 0.2.9

* Fixed documentation issues.
* Added missing resource importers and test to cover it.
* Migrated build from TravisCI to GitHub Actions.
* Fixed custom `config_file` issue configuration handling ([#420](https://github.com/databricks/terraform-provider-databricks/issues/420)).

**Deprecations**
* `databricks_notebook` has got `overwrite`, `mkdirs` and `format` parameters, that always have to be set to certain values in order to follow expected behavior of terraform. These fields would be removed in 0.3 and always set to proper values.
* `databricks_notebook` & `databricks_dbfs_file` field `content` is deprecated and would be renamed to `content_base64` to further increase clarity. 
* `databricks_dbfs_file` has got `content`, `content_b64_md5`, `overwrite`, `mkdirs`, `validate_remote_file` fields deprecated and they will be removed in the next version, where critical code path will be shared with `databricks_notebook`.
* `network_error_messages` and `verify_workspace_runnning` from `databricks_mws_workspaces` is deprecated and going to be removed in 0.3.
* `error_messages` from `databricks_mws_networks` are deprecated and would be removed in 0.3.
* `ebs_volume_type` and `azure_disk_volume_type` from `databricks_instance_pool` is going to be moved to `disk_type` sub-block in 0.3, which means you'll slightly have to modify configuration while migrating to 0.3. Computed field `default_tags` is going to be removed from resource. This is done to further increase maintainability of provider in the future.

Updated dependency versions:

* github.com/aws/aws-sdk-go 35.36
* github.com/hashicorp/go-retryablehttp 0.6.8
* github.com/Azure/go-autorest/autorest 0.11.12

**Behavior changes**
* `min_idle_instances` for `databricks_instance_pool` is now optional.
* `skip_validation` for `databricks_instance_profile` is going to be removed in 0.3.

## 0.2.8

* Added [databricks_workspace_conf](https://github.com/databricks/terraform-provider-databricks/pull/398) resource.
* Added [databricks_mws_log_delivery](https://github.com/databricks/terraform-provider-databricks/pull/343) resource for billable usage & audit logs consumption.
* Added [databricks_node_type](https://github.com/databricks/terraform-provider-databricks/pull/376) data source for simpler selection of node types across AWS & Azure.
* Added [Azure Key Vault support](https://github.com/databricks/terraform-provider-databricks/pull/381) for `databricks_secret_scope` for Azure CLI authenticated users.
* Added [is_pinned](https://github.com/databricks/terraform-provider-databricks/pull/348) support for `databricks_cluster` resource.
* Fixed restarting cluster on changes in cluster configuration aren't related to the cluster configuration ([issue #379](https://github.com/databricks/terraform-provider-databricks/issues/379))
* Fixed issue [#383](https://github.com/databricks/terraform-provider-databricks/issues/383) by cleaning up clusters that fail to start.
* Fixed issue [#382](https://github.com/databricks/terraform-provider-databricks/issues/382) by ignoring any incoming changes to deployment name of `databricks_mws_workspaces`, as well as propagating the right error messages.
* Internal: API for retrieval of the cluster events.
* Increased code coverage to 71%.

Updated dependency versions:

* github.com/Azure/go-autorest/autorest v0.11.9
* github.com/Azure/go-autorest/autorest/adal v0.9.5
* github.com/Azure/go-autorest/autorest/azure/auth v0.5.3
* github.com/Azure/go-autorest/autorest/azure/cli v0.4.2
* gopkg.in/ini.v1 1.62.0

**Deprecations**
* `network_error_messages` from `databricks_mws_workspaces` is deprecated and going to be removed in 0.3

## 0.2.7

* Small fixes

## 0.2.6

* Added support for [customer managed keys](https://github.com/databricks/terraform-provider-databricks/pull/332) for Accounts API.
* Added `databricks_user` resource.
* Added `databricks_user_instance_profile` resource.
* Added `databricks_group` data source.

Updated dependency versions:

* github.com/Azure/go-autorest/autorest v0.11.6
* github.com/Azure/go-autorest/autorest/adal v0.9.4
* github.com/Azure/go-autorest/autorest/azure/auth v0.5.2
* github.com/Azure/go-autorest/autorest/azure/cli v0.4.1
* gopkg.in/ini.v1 v1.61.0

**Deprecations**
* `databricks_scim_user` is no longer receiving fixes and will be removed in `0.3`, please rewrite using the `databricks_user` resource, which has more consistent semantics with `databricks_group` and works better with identity provider SCIM sync.
* `databricks_scim_group` is no longer receiving fixes and will be removed in `0.3`. Please rewrite using the `databricks_group` resource.
* `databricks_default_user_roles` is no longer receiving fixes and will be removed in `0.3`, please rewrite using `databricks_user` & `databricks_group` resources.

**Behavior changes**
* State changes to legacy `spark.databricks.delta.preview.enabled` config option are [now ignored](https://github.com/databricks/terraform-provider-databricks/pull/334) by `databricks_job` & `databricks_cluster`
* Libraries, which are installed on all clusters and are not part of cluster resource definition, won't be waited for INSTALLED status
* Fixed "[Secret scope ACL is MANAGE for all users by default](https://github.com/databricks/terraform-provider-databricks/pull/326)" ([issue 322](https://github.com/databricks/terraform-provider-databricks/issues/322)).  If you were relying on setting `MANAGE` permission to all users by default, you need to add `initial_manage_principal = "users"` to your `resource "databricks_secret_scope"` declaration. 

## 0.2.5

* Added support for [local disk encryption](https://github.com/databricks/terraform-provider-databricks/pull/313)
* Added more reliable [indication about Azure environment](https://github.com/databricks/terraform-provider-databricks/pull/312) and fixed azure auth issue for Terraform 0.13
* Updated [databricks_aws_crossaccount_policy](https://github.com/databricks/terraform-provider-databricks/pull/311) to latest rules
* Fixed missing importers for [databricks_scim_*](https://github.com/databricks/terraform-provider-databricks/pull/290) resources
* Updated [Terraform Plugin SDK](https://github.com/databricks/terraform-provider-databricks/pull/279) to latest version along with transitive dependencies.
* Added support disclaimers
* Increased code coverage to 65%

## 0.2.4

* Added [Azure CLI authentication](https://github.com/databricks/terraform-provider-databricks/blob/master/docs/index.md#authenticating-with-azure-cli) to bridge the gap of local development workflows and let more people use the provider.
* All authentication is completely [lazy-initialized](https://github.com/databricks/terraform-provider-databricks/pull/270), which makes it provider overall more stable.
* Significantly increased [unit test coverage](https://codecov.io/gh/databricks/terraform-provider-databricks), which runs before every merge of a pull request.
* Introduced constantly running integration test suite environments: azsp, azcli & awsmt
* Numerous stability improvements for clusters, mounts, libraries, notebooks, files, authentication and TLS connectivity.
* Added ability to mount storage without explicitly defining a cluster, though it will still launch auto-terminating `terraform-mount` cluster to perform the mount.
* `databricks_cluster` & `databricks_job` now share significant portion of configuration wiring code, therefore increasing the stability of codebase.
* Added support for Terraform 0.13 [local builds](https://github.com/databricks/terraform-provider-databricks/pull/281) for those who develop or cannot wait for next release.
* Added AWS IAM Policy [data helpers](https://github.com/databricks/terraform-provider-databricks/pull/255) to simplify new deployments.
* [Migrated all documentation](https://github.com/databricks/terraform-provider-databricks/pull/250) to Terraform Registry format, therefore having a single always-accurate place for end-user guides.
* Internally, codebase [has been split](https://github.com/databricks/terraform-provider-databricks/pull/224) into multiple packages, which should make further contributions simpler.

Updated dependency versions:

* github.com/Azure/go-autorest/autorest v0.11.4
* github.com/Azure/go-autorest/autorest/adal v0.9.2
* github.com/Azure/go-autorest/autorest/azure/auth v0.5.1
* github.com/aws/aws-sdk-go v1.34.13
* gopkg.in/ini.v1 v1.60.2

**Deprecations**
* `library_*` is no longer receiving fixes and will be removed in `0.3`, please rewrite cluster & job resources to use [`library` configuration block](https://github.com/databricks/terraform-provider-databricks/blob/master/docs/resources/cluster.md#library-configuration-block).
* `basic_auth` provider block is no longer receiving fixesand will be removed in `0.3`, please use `username` and `password` options
* `azure_auth` provider block is no longer receiving fixesand will be removed in `0.3`, please use `azure_*` options 

**Behavior changes**
* Previously, mounts code paths were different functions. This release unifies them to be a single testable codebase with different configuration options & re-use of the critical code paths. For maintainability reasons, there's no longer check performed on container & storage account names, but rather on high-level *mount source uri*.<|MERGE_RESOLUTION|>--- conflicted
+++ resolved
@@ -1,7 +1,5 @@
 # Version changelog
 
-<<<<<<< HEAD
-=======
 ## 1.49.1
 
 ### Bug Fixes
@@ -75,7 +73,6 @@
 
 
 
->>>>>>> 1a309c81
 ## 1.48.3
 
 ### Internal Changes 

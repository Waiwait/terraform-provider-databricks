package identity

import (
	"testing"

	"github.com/databrickslabs/databricks-terraform/common"
	"github.com/databrickslabs/databricks-terraform/internal/qa"
	"github.com/stretchr/testify/assert"
	"github.com/stretchr/testify/require"
)

func TestResourceUserRead(t *testing.T) {
	d, err := qa.ResourceFixture{
		Fixtures: []qa.HTTPFixture{
			{
				Method:   "GET",
				Resource: "/api/2.0/preview/scim/v2/Users/abc",
				Response: ScimUser{
					ID:          "abc",
					DisplayName: "Example user",
					UserName:    "me@example.com",
<<<<<<< HEAD
					Groups: []GroupMember{
=======
					Groups: []groupsListItem{
>>>>>>> abd7c095
						{
							Display: "admins",
							Value:   "4567",
						},
						{
							Display: "ds",
							Value:   "9877",
						},
					},
				},
			},
		},
		Resource: ResourceUser(),
		New:      true,
		Read:     true,
		ID:       "abc",
	}.Apply(t)
	require.NoError(t, err, err)
	assert.Equal(t, "abc", d.Id(), "Id should not be empty")
	assert.Equal(t, "me@example.com", d.Get("user_name"))
	assert.Equal(t, "Example user", d.Get("display_name"))
	assert.Equal(t, false, d.Get("allow_cluster_create"))
}

func TestResourceUserRead_NotFound(t *testing.T) {
	qa.ResourceFixture{
		Fixtures: []qa.HTTPFixture{
			{
				Method:   "GET",
				Resource: "/api/2.0/preview/scim/v2/Users/abc",
				Status:   404,
			},
		},
		Resource: ResourceUser(),
		New:      true,
		Read:     true,
		Removed:  true,
		ID:       "abc",
	}.ApplyNoError(t)
}

func TestResourceUserRead_Error(t *testing.T) {
	d, err := qa.ResourceFixture{
		Fixtures: []qa.HTTPFixture{
			{
				Method:   "GET",
				Resource: "/api/2.0/preview/scim/v2/Users/abc",
				Status:   400,
				Response: common.APIErrorBody{
					ScimDetail: "Something",
					ScimStatus: "Else",
				},
			},
		},
		Resource: ResourceUser(),
		New:      true,
		Read:     true,
		ID:       "abc",
	}.Apply(t)
	require.Error(t, err)
	assert.Equal(t, "abc", d.Id())
}

func TestResourceUserCreate(t *testing.T) {
	d, err := qa.ResourceFixture{
		Fixtures: []qa.HTTPFixture{
			{
				Method:   "POST",
				Resource: "/api/2.0/preview/scim/v2/Users",
				ExpectedRequest: ScimUser{
					DisplayName: "Example user",
					Active:      true,
					Entitlements: []entitlementsListItem{
						{
							Value: "allow-cluster-create",
						},
					},
					UserName: "me@example.com",
					Schemas:  []URN{UserSchema},
				},
				Response: ScimUser{
					ID: "abc",
				},
			},
			{
				Method:   "GET",
				Resource: "/api/2.0/preview/scim/v2/Users/abc",
				Response: ScimUser{
					DisplayName: "Example user",
					Active:      true,
					UserName:    "me@example.com",
					ID:          "abc",
					Entitlements: []entitlementsListItem{
						{
							Value: AllowClusterCreateEntitlement,
						},
					},
<<<<<<< HEAD
					Groups: []GroupMember{
=======
					Groups: []groupsListItem{
>>>>>>> abd7c095
						{
							Display: "admins",
							Value:   "4567",
						},
						{
							Display: "ds",
							Value:   "9877",
						},
					},
				},
			},
		},
		Resource: ResourceUser(),
		Create:   true,
		HCL: `
		user_name    = "me@example.com"
		display_name = "Example user"
		allow_cluster_create = true
		`,
	}.Apply(t)
	require.NoError(t, err, err)
	assert.Equal(t, "abc", d.Id(), "Id should not be empty")
	assert.Equal(t, "me@example.com", d.Get("user_name"))
	assert.Equal(t, "Example user", d.Get("display_name"))
	assert.Equal(t, true, d.Get("allow_cluster_create"))
}

func TestResourceUserCreate_Error(t *testing.T) {
	_, err := qa.ResourceFixture{
		Fixtures: []qa.HTTPFixture{
			{
				Method:   "POST",
				Resource: "/api/2.0/preview/scim/v2/Users",
				Status:   400,
			},
		},
		Resource: ResourceUser(),
		Create:   true,
		HCL: `
		user_name    = "me@example.com"
		display_name = "Example user"
		allow_cluster_create = true
		`,
	}.Apply(t)
	require.Error(t, err, err)
}

func TestResourceUserUpdate(t *testing.T) {
	newUser := ScimUser{
		Schemas:     []URN{UserSchema},
		DisplayName: "Changed Name",
		UserName:    "me@example.com",
		Active:      true,
		Entitlements: []entitlementsListItem{
			{
				Value: AllowInstancePoolCreateEntitlement,
			},
		},
<<<<<<< HEAD
		Groups: []GroupMember{
=======
		Groups: []groupsListItem{
>>>>>>> abd7c095
			{
				Display: "admins",
				Value:   "4567",
			},
			{
				Display: "ds",
				Value:   "9877",
			},
		},
		Roles: []roleListItem{
			{
				Value: "a",
			},
			{
				Value: "b",
			},
		},
	}
	d, err := qa.ResourceFixture{
		Fixtures: []qa.HTTPFixture{
			{
				Method:   "GET",
				Resource: "/api/2.0/preview/scim/v2/Users/abc",
				Response: ScimUser{
					DisplayName: "Example user",
					Active:      true,
					UserName:    "me@example.com",
					ID:          "abc",
					Entitlements: []entitlementsListItem{
						{
							Value: AllowClusterCreateEntitlement,
						},
					},
<<<<<<< HEAD
					Groups: []GroupMember{
=======
					Groups: []groupsListItem{
>>>>>>> abd7c095
						{
							Display: "admins",
							Value:   "4567",
						},
						{
							Display: "ds",
							Value:   "9877",
						},
					},
					Roles: []roleListItem{
						{
							Value: "a",
						},
						{
							Value: "b",
						},
					},
				},
			},
			{
				Method:          "PUT",
				Resource:        "/api/2.0/preview/scim/v2/Users/abc",
				ExpectedRequest: newUser,
			},
			{
				Method:   "GET",
				Resource: "/api/2.0/preview/scim/v2/Users/abc",
				Response: newUser,
			},
		},
		Resource: ResourceUser(),
		Update:   true,
		ID:       "abc",
		HCL: `
		user_name    = "me@example.com"
		display_name = "Changed Name"
		allow_cluster_create = false
		allow_instance_pool_create = true
		`,
	}.Apply(t)
	require.NoError(t, err, err)
	assert.Equal(t, "abc", d.Id(), "Id should not be empty")
	assert.Equal(t, "me@example.com", d.Get("user_name"))
	assert.Equal(t, "Changed Name", d.Get("display_name"))
	assert.Equal(t, false, d.Get("allow_cluster_create"))
	assert.Equal(t, true, d.Get("allow_instance_pool_create"))
}

func TestResourceUserUpdate_Error(t *testing.T) {
	_, err := qa.ResourceFixture{
		Fixtures: []qa.HTTPFixture{
			{
				Method:   "GET",
				Resource: "/api/2.0/preview/scim/v2/Users/abc",
				Status:   400,
			},
		},
		Resource: ResourceUser(),
		Update:   true,
		ID:       "abc",
		HCL: `
		user_name    = "me@example.com"
		display_name = "Changed Name"
		allow_cluster_create = false
		allow_instance_pool_create = true
		`,
	}.Apply(t)
	require.Error(t, err, err)
}

func TestResourceUserUpdate_ErrorPut(t *testing.T) {
	_, err := qa.ResourceFixture{
		Fixtures: []qa.HTTPFixture{
			{
				Method:   "GET",
				Resource: "/api/2.0/preview/scim/v2/Users/abc",
				Response: ScimUser{
					DisplayName: "Example user",
					Active:      true,
					UserName:    "me@example.com",
					ID:          "abc",
					Entitlements: []entitlementsListItem{
						{
							Value: AllowClusterCreateEntitlement,
						},
					},
<<<<<<< HEAD
					Groups: []GroupMember{
=======
					Groups: []groupsListItem{
>>>>>>> abd7c095
						{
							Display: "admins",
							Value:   "4567",
						},
						{
							Display: "ds",
							Value:   "9877",
						},
					},
					Roles: []roleListItem{
						{
							Value: "a",
						},
						{
							Value: "b",
						},
					},
				},
			},
			{
				Method:   "PUT",
				Resource: "/api/2.0/preview/scim/v2/Users/abc",
				Status:   400,
			},
		},
		Resource: ResourceUser(),
		Update:   true,
		ID:       "abc",
		HCL: `
		user_name    = "me@example.com"
		display_name = "Changed Name"
		allow_cluster_create = false
		allow_instance_pool_create = true
		`,
	}.Apply(t)
	require.Error(t, err, err)
}

func TestResourceUserDelete(t *testing.T) {
	d, err := qa.ResourceFixture{
		Fixtures: []qa.HTTPFixture{
			{
				Method:   "DELETE",
				Resource: "/api/2.0/preview/scim/v2/Users/abc",
			},
		},
		Resource: ResourceUser(),
		Delete:   true,
		ID:       "abc",
	}.Apply(t)
	require.NoError(t, err, err)
	assert.Equal(t, "abc", d.Id(), "Id should not be empty")
}

func TestResourceUserDelete_Error(t *testing.T) {
	_, err := qa.ResourceFixture{
		Fixtures: []qa.HTTPFixture{
			{
				Method:   "DELETE",
				Resource: "/api/2.0/preview/scim/v2/Users/abc",
				Status:   400,
			},
		},
		Resource: ResourceUser(),
		Delete:   true,
		ID:       "abc",
	}.Apply(t)
	require.Error(t, err, err)
}<|MERGE_RESOLUTION|>--- conflicted
+++ resolved
@@ -19,11 +19,7 @@
 					ID:          "abc",
 					DisplayName: "Example user",
 					UserName:    "me@example.com",
-<<<<<<< HEAD
-					Groups: []GroupMember{
-=======
 					Groups: []groupsListItem{
->>>>>>> abd7c095
 						{
 							Display: "admins",
 							Value:   "4567",
@@ -121,11 +117,7 @@
 							Value: AllowClusterCreateEntitlement,
 						},
 					},
-<<<<<<< HEAD
-					Groups: []GroupMember{
-=======
 					Groups: []groupsListItem{
->>>>>>> abd7c095
 						{
 							Display: "admins",
 							Value:   "4567",
@@ -184,11 +176,7 @@
 				Value: AllowInstancePoolCreateEntitlement,
 			},
 		},
-<<<<<<< HEAD
-		Groups: []GroupMember{
-=======
 		Groups: []groupsListItem{
->>>>>>> abd7c095
 			{
 				Display: "admins",
 				Value:   "4567",
@@ -222,11 +210,7 @@
 							Value: AllowClusterCreateEntitlement,
 						},
 					},
-<<<<<<< HEAD
-					Groups: []GroupMember{
-=======
 					Groups: []groupsListItem{
->>>>>>> abd7c095
 						{
 							Display: "admins",
 							Value:   "4567",
@@ -313,11 +297,7 @@
 							Value: AllowClusterCreateEntitlement,
 						},
 					},
-<<<<<<< HEAD
-					Groups: []GroupMember{
-=======
 					Groups: []groupsListItem{
->>>>>>> abd7c095
 						{
 							Display: "admins",
 							Value:   "4567",

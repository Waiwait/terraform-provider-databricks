package exporter

import (
	"bufio"
	"context"
	"crypto/md5"
	"encoding/json"
	"fmt"
	"log"
	"os"
	"os/exec"
	"regexp"
	"sort"
	"strings"
	"sync"
	"time"

	"github.com/databricks/databricks-sdk-go"
	"github.com/databricks/databricks-sdk-go/service/catalog"
	"github.com/databricks/databricks-sdk-go/service/compute"
	"golang.org/x/exp/maps"

	"github.com/databricks/terraform-provider-databricks/commands"
	"github.com/databricks/terraform-provider-databricks/common"
	"github.com/databricks/terraform-provider-databricks/provider"
	"github.com/databricks/terraform-provider-databricks/scim"
	"github.com/databricks/terraform-provider-databricks/workspace"

	"github.com/hashicorp/terraform-plugin-sdk/v2/helper/schema"
)

/** High level overview of importer design:

                                    +----------+  Add  +--------------------+
                                    | resource +-------> stateApproximation |
                                    +--^-------+       +----|-------------|-+
                                       |                    |             |
  +------------------------+           | Emit               |             |
  | "normal provider flow" |    +------^-----+        +-----V-----+   +---V---+
  +------------^-----------+    | importable +--------> reference |   | scope |
               |                +------^-----+        +--------|--+   +---V---+
+--------------+--------------+        |                       |          |
|terraform-provider-databricks|        |                       |          |
+--------------+--------------+        |                       |          |
               |                       | List               +--V----------V---+
    +----------v---------+        +----^------------+       |                 |
    |                    |        |                 |       |    Generated    |
    |  importer command  +-------->  importContext  |       |    HCL Files    |
    |                    |        |                 |       |                 |
    +--------------------+        +-----------------+       +-----------------+
*/

type resourceChannel chan *resource

type importContext struct {
	// not modified/used only in single thread
	Module            string
	Context           context.Context
	Client            *common.DatabricksClient
	Importables       map[string]importable
	Resources         map[string]*schema.Resource
	Directory         string
	nameFixes         []regexFix
	hclFixes          []regexFix
	variables         map[string]string
	variablesLock     sync.Mutex
	workspaceConfKeys map[string]any

	workspaceClient *databricks.WorkspaceClient
	accountClient   *databricks.AccountClient

	channels                 map[string]resourceChannel
	defaultChannel           resourceChannel
	defaultHanlerChannelSize int

	// mutable resources
	State *stateApproximation
	Scope importedResources

	// command-line resources (immutable, or set by the single thread)
	includeUserDomains       bool
	importAllUsers           bool
	exportDeletedUsersAssets bool
	incremental              bool
	mounts                   bool
	noFormat                 bool
	nativeImportSupported    bool
	services                 map[string]struct{}
	listing                  map[string]struct{}
	match                    string
	lastActiveDays           int64
	lastActiveMs             int64
	generateDeclaration      bool
	exportSecrets            bool
	meAdmin                  bool
	meUserName               string
	prefix                   string
	accountLevel             bool
	shImports                map[string]bool
	notebooksFormat          string
	updatedSinceStr          string
	updatedSinceMs           int64

	waitGroup *sync.WaitGroup

	// TODO: protect by mutex?
	mountMap map[string]mount

	testEmits      map[string]bool
	testEmitsMutex sync.Mutex

	allGroups   []scim.Group
	groupsMutex sync.Mutex

	allUsers        map[string]scim.User
	usersMutex      sync.RWMutex
	allUsersMapping map[string]string // maps user_name -> internal ID
	allUsersMutex   sync.RWMutex

	allSps        map[string]scim.User
	allSpsMapping map[string]string // maps application_id -> internal ID
	spsMutex      sync.RWMutex

	importing      map[string]bool
	importingMutex sync.RWMutex

	sqlDatasources      map[string]string
	sqlDatasourcesMutex sync.Mutex

	// workspace-related objects & corresponding mutex
	allDirectories            []workspace.ObjectStatus
	allWorkspaceObjects       []workspace.ObjectStatus
	wsObjectsMutex            sync.RWMutex
	oldWorkspaceObjects       []workspace.ObjectStatus
	oldWorkspaceObjectMapping map[int64]string

	builtInPolicies      map[string]compute.PolicyFamily
	builtInPoliciesMutex sync.Mutex

	// Workspace-level UC Metastore information
	currentMetastore *catalog.GetMetastoreSummaryResponse

	// tracking ignored objects
	ignoredResourcesMutex sync.Mutex
	ignoredResources      map[string]struct{}

	deletedResources map[string]struct{}

	// emitting of users/SPs
	emittedUsers      map[string]struct{}
	emittedUsersMutex sync.RWMutex

	userOrSpDirectories      map[string]bool
	userOrSpDirectoriesMutex sync.RWMutex

	tfvarsMutex sync.Mutex
	tfvars      map[string]string
}

type mount struct {
	URL             string
	InstanceProfile string
	ClusterID       string
}

var nameFixes = []regexFix{
	{regexp.MustCompile(`[0-9a-f]{8}[_-][0-9a-f]{4}[_-][0-9a-f]{4}` +
		`[_-][0-9a-f]{4}[_-][0-9a-f]{12}[_-]`), ""},
	{regexp.MustCompile(`[-\s\.\|]`), "_"},
	{regexp.MustCompile(`\W+`), "_"},
	{regexp.MustCompile(`[_]{2,}`), "_"},
}

// less aggressive name normalizations
var simpleNameFixes = []regexFix{
	{nameNormalizationRegex, "_"},
}

var workspaceConfKeys = map[string]any{
	"enableIpAccessLists":                              false,
	"enableTokensConfig":                               false,
	"maxTokenLifetimeDays":                             0,
	"maxUserInactiveDays":                              0,
	"storeInteractiveNotebookResultsInCustomerAccount": false,
	"enableDeprecatedClusterNamedInitScripts":          false,
	"enableDeprecatedGlobalInitScripts":                false,
}

const (
	defaultChannelSize = 100000
	defaultNumRoutines = 2
	envVariablePrefix  = "EXPORTER_PARALLELISM_"
)

// increased concurrency limits, could be also overridden via environment variables with name: envVariablePrefix + resource type
var goroutinesNumber = map[string]int{
	"databricks_notebook":          10,
	"databricks_directory":         5,
	"databricks_workspace_file":    5,
	"databricks_dbfs_file":         3,
	"databricks_user":              1,
	"databricks_service_principal": 1,
	"databricks_sql_dashboard":     3,
	"databricks_sql_widget":        4,
	"databricks_sql_visualization": 4,
	"databricks_sql_query":         5,
	"databricks_sql_alert":         2,
	"databricks_permissions":       11,
}

func makeResourcesChannels() map[string]resourceChannel {
	resources := []string{"databricks_user", "databricks_service_principal", "databricks_group"}
	if val, exists := os.LookupEnv("EXPORTER_DEDICATED_RESOUSE_CHANNELS"); exists {
		resources = strings.Split(val, ",")
	}
	channels := make(map[string]resourceChannel, len(resources))
	for _, r := range resources {
		channels[r] = make(resourceChannel, defaultChannelSize)
	}
	return channels
}

func newImportContext(c *common.DatabricksClient) *importContext {
	p := provider.DatabricksProvider()
	p.TerraformVersion = "exporter"
	p.SetMeta(c)
	ctx := context.WithValue(context.Background(), common.Provider, p)
	ctx = context.WithValue(ctx, common.ResourceName, "exporter")
	c.WithCommandExecutor(func(
		ctx context.Context,
		c *common.DatabricksClient) common.CommandExecutor {
		return commands.NewCommandsAPI(ctx, c)
	})

	defaultHanlerChannelSize := getEnvAsInt("EXPORTER_DEFAULT_HANDLER_CHANNEL_SIZE", defaultChannelSize*3)

	supportedResources := maps.Keys(resourcesMap)
	return &importContext{
		Client:                    c,
		Context:                   ctx,
		State:                     newStateApproximation(supportedResources),
		Importables:               resourcesMap,
		Resources:                 p.ResourcesMap,
		Scope:                     importedResources{},
		importing:                 map[string]bool{},
		nameFixes:                 nameFixes,
		hclFixes:                  []regexFix{}, // Be careful with that! it may break working code
		variables:                 map[string]string{},
		allDirectories:            []workspace.ObjectStatus{},
		allWorkspaceObjects:       []workspace.ObjectStatus{},
		oldWorkspaceObjects:       []workspace.ObjectStatus{},
		oldWorkspaceObjectMapping: map[int64]string{},
		workspaceConfKeys:         workspaceConfKeys,
		shImports:                 map[string]bool{},
		notebooksFormat:           "SOURCE",
		allUsers:                  map[string]scim.User{},
		allSps:                    map[string]scim.User{},
		waitGroup:                 &sync.WaitGroup{},
		channels:                  makeResourcesChannels(),
		defaultHanlerChannelSize:  defaultHanlerChannelSize,
		defaultChannel:            make(resourceChannel, defaultHanlerChannelSize),
		ignoredResources:          map[string]struct{}{},
		deletedResources:          map[string]struct{}{},
		emittedUsers:              map[string]struct{}{},
		userOrSpDirectories:       map[string]bool{},
		services:                  map[string]struct{}{},
		listing:                   map[string]struct{}{},
		tfvars:                    map[string]string{},
	}
}

func getLastRunString(fileName string) string {
	var updatedSinceStr string
	statsData, err := os.ReadFile(fileName)
	if err == nil {
		var m map[string]any
		err = json.Unmarshal(statsData, &m)
		s, exists := m["startTime"]
		if err == nil && exists {
			updatedSinceStr = s.(string)
		} else {
			log.Printf("[WARN] Can't decode data: err=%v or startTime field doesn't exist. data: '%s'",
				err, string(statsData))
		}
	} else {
		log.Printf("[WARN] Can't load data from file %s: %v", fileName, err)
	}
	return updatedSinceStr
}

func (ic *importContext) Run() error {
	startTime := time.Now()
	statsFileName := ic.Directory + "/exporter-run-stats.json"
	wsObjectsFileName := ic.Directory + "/ws_objects.json"
	if len(ic.services) == 0 {
		return fmt.Errorf("no services to import")
	}

	if ic.incremental {
		if ic.updatedSinceStr == "" {
			ic.updatedSinceStr = getLastRunString(statsFileName)
		}
		if ic.updatedSinceStr == "" {
			return fmt.Errorf("-updated-since is required with -interactive parameter if %s file doesn't exist",
				statsFileName)
		}
		tm, err := time.Parse(time.RFC3339, ic.updatedSinceStr)
		if err != nil {
			return fmt.Errorf("can't parse value '%s' please specify it in ISO8601 format, i.e. 2023-07-01T00:00:00Z",
				ic.updatedSinceStr)
		}
		ic.updatedSinceStr = tm.UTC().Format(time.RFC3339)
		tm, _ = time.Parse(time.RFC3339, ic.updatedSinceStr)
		ic.updatedSinceMs = tm.UnixMilli()

		ic.loadOldWorkspaceObjects(wsObjectsFileName)
	}

	log.Printf("[INFO] Importing %s module into %s directory Databricks resources of %s services. Listing %s",
		ic.Module, ic.Directory, maps.Keys(ic.services), maps.Keys(ic.listing))

	ic.notebooksFormat = strings.ToUpper(ic.notebooksFormat)
	_, supportedFormat := fileExtensionFormatMapping[ic.notebooksFormat]
	if !supportedFormat && ic.notebooksFormat != "SOURCE" {
		return fmt.Errorf("unsupported notebook format: '%s'", ic.notebooksFormat)
	}

	info, err := os.Stat(ic.Directory)
	if os.IsNotExist(err) {
		err = os.MkdirAll(ic.Directory, 0755)
		if err != nil {
			return fmt.Errorf("can't create directory %s", ic.Directory)
		}
	} else if !info.IsDir() {
		return fmt.Errorf("the path %s is not a directory", ic.Directory)
	}

	ic.accountLevel = ic.Client.Config.IsAccountClient()
	if ic.accountLevel {
		ic.meAdmin = true
		// TODO: check if we can get the current user from the account client
		ic.accountClient, err = ic.Client.AccountClient()
		if err != nil {
			return err
		}
	} else {
		ic.workspaceClient, err = ic.Client.WorkspaceClient()
		if err != nil {
			return err
		}
		me, err := ic.workspaceClient.CurrentUser.Me(ic.Context)
		if err != nil {
			return err
		}
		ic.meUserName = me.UserName
		for _, g := range me.Groups {
			if g.Display == "admins" {
				ic.meAdmin = true
				break
			}
		}
		currentMetastore, err := ic.workspaceClient.Metastores.Summary(ic.Context)
		if err == nil {
			ic.currentMetastore = currentMetastore
		} else {
			log.Printf("[WARN] can't get current UC metastore: %v", err)
		}
	}
	// Concurrent execution part
	if ic.waitGroup == nil {
		ic.waitGroup = &sync.WaitGroup{}
	}
	// Start goroutines for each resource type
	ic.startImportChannels()

	// Start listing of objects
	for rnLoop, irLoop := range ic.Importables {
		resourceName := rnLoop
		ir := irLoop
		if ir.List == nil {
			continue
		}
		_, exists := ic.listing[ir.Service]
		if !exists {
			log.Printf("[DEBUG] %s (%s service) is not part of listing", resourceName, ir.Service)
			continue
		}
		if ic.accountLevel && !ir.AccountLevel {
			log.Printf("[DEBUG] %s (%s service) is not a account level resource", resourceName, ir.Service)
			continue
		}
		if !ic.accountLevel && !ir.WorkspaceLevel {
			log.Printf("[DEBUG] %s (%s service) is not a workspace level resource", resourceName, ir.Service)
			continue
		}
		ic.waitGroup.Add(1)
		go func() {
			if err := ir.List(ic); err != nil {
				log.Printf("[ERROR] %s (%s service) listing failed: %s", resourceName, ir.Service, err)
			}
			log.Printf("[DEBUG] Finished listing for service %s", resourceName)
			ic.waitGroup.Done()
		}()
	}

	ic.waitGroup.Wait()
	// close channels
	ic.closeImportChannels()

	// Generating the code
	ic.findDeletedResources()
	if ic.Scope.Len() == 0 && len(ic.deletedResources) == 0 {
		return fmt.Errorf("no resources to import or delete")
	}
	shFileName := fmt.Sprintf("%s/import.sh", ic.Directory)
	if ic.incremental {
		shFile, err := os.Open(shFileName)
		if err == nil {
			defer shFile.Close()
			fileScanner := bufio.NewScanner(shFile)
			fileScanner.Split(bufio.ScanLines)
			for fileScanner.Scan() {
				line := fileScanner.Text()
				if strings.HasPrefix(line, "terraform import ") {
					ic.shImports[strings.TrimRight(line, "\n")] = true
				}
			}
		} else {
			log.Printf("[ERROR] opening %s: %v", shFileName, err)
		}
	}
	sh, err := os.OpenFile(shFileName, os.O_CREATE|os.O_WRONLY|os.O_TRUNC, 0755)
	if err != nil {
		return err
	}
	defer sh.Close()
	// nolint
	sh.WriteString("#!/bin/sh\n\nset -e\n\n")

	if ic.generateDeclaration {
		dcfile, err := os.Create(fmt.Sprintf("%s/databricks.tf", ic.Directory))
		if err != nil {
			return err
		}
		// nolint
		dcfile.WriteString(
			`terraform {
				required_providers {
			  		databricks = {
						source  = "databricks/databricks"
						version = "` + common.Version() + `"
				  	}
				}
		  	}

		  	provider "databricks" {
		  	`)
		if ic.accountLevel {
			dcfile.WriteString(fmt.Sprintf(`	host       = "%s"
				account_id = "%s"
			`, ic.Client.Config.Host, ic.Client.Config.AccountID))
		}
		dcfile.WriteString(`}`)
		dcfile.Close()
	}
	//
	ic.generateAndWriteResources(sh)
	err = ic.generateVariables()
	if err != nil {
		log.Printf("[ERROR] can't write variables file: %s", err.Error())
	}

	err = ic.generateTfvars()
	if err != nil {
		log.Printf("[ERROR] can't write terraform.tfvars file: %s", err.Error())
	}

	// Write stats file
	if stats, err := os.Create(statsFileName); err == nil {
		defer stats.Close()
		statsData := map[string]any{
			"startTime":       startTime.UTC().Format(time.RFC3339),
			"duration":        fmt.Sprintf("%f sec", time.Since(startTime).Seconds()),
			"exportedObjects": ic.Scope.Len(),
		}
		statsBytes, _ := json.Marshal(statsData)
		if _, err = stats.Write(statsBytes); err != nil {
			log.Printf("[ERROR] can't write stats into the %s: %s", statsFileName, err.Error())
		}
	}

	// Write workspace objects file
	if len(ic.allWorkspaceObjects) > 0 {
		if wsObjects, err := os.Create(wsObjectsFileName); err == nil {
			defer wsObjects.Close()
			wsObjectsBytes, _ := json.Marshal(ic.allWorkspaceObjects)
			if _, err = wsObjects.Write(wsObjectsBytes); err != nil {
				log.Printf("[ERROR] can't write workspace objects into the %s: %s", wsObjectsFileName, err.Error())
			}
		} else {
			log.Printf("[ERROR] can't open %s: %s", wsObjectsFileName, err.Error())
		}
	}

	// output ignored resources...
	ignoredResourcesFileName := fmt.Sprintf("%s/ignored_resources.txt", ic.Directory)
	if ignored, err := os.Create(ignoredResourcesFileName); err == nil {
		defer ignored.Close()
		ic.ignoredResourcesMutex.Lock()
		keys := maps.Keys(ic.ignoredResources)
		sort.Strings(keys)
		for _, s := range keys {
			ignored.WriteString(s + "\n")
		}
		ic.ignoredResourcesMutex.Unlock()
	} else {
		log.Printf("[ERROR] can't open %s: %s", ignoredResourcesFileName, err.Error())
	}

	if !ic.noFormat {
		// format generated source code
		cmd := exec.CommandContext(context.Background(), "terraform", "fmt")
		cmd.Dir = ic.Directory
		err = cmd.Run()
		if err != nil {
			log.Printf("[ERROR] problems when formatting the generated code: %v", err)
			return err
		}
	}
	log.Printf("[INFO] Done. Please edit the files and roll out new environment.")
	return nil
}

func (ic *importContext) resourceHandler(num int, resourceType string, ch resourceChannel) {
	log.Printf("[DEBUG] Starting goroutine %d for resource %s", num, resourceType)
	for r := range ch {
		log.Printf("[DEBUG] channel for %s, channel size=%d got %v", resourceType, len(ch), r)
		if r != nil {
			r.ImportResource(ic)
			log.Printf("[DEBUG] Finished importing %s, %v", resourceType, r)
		}
	}
}

func (ic *importContext) startImportChannels() {
	for rt, c := range ic.channels {
		ch := c
		resourceType := rt
		numRoutines, exists := goroutinesNumber[resourceType]
		if !exists {
			numRoutines = defaultNumRoutines
		}
		numRoutines = getEnvAsInt(envVariablePrefix+resourceType, numRoutines)

		for i := 0; i < numRoutines; i++ {
			num := i
			go func() {
				ic.resourceHandler(num, resourceType, ch)
			}()
		}
	}

	numRoutines := getEnvAsInt(envVariablePrefix+"default", 15)
	for i := 0; i < numRoutines; i++ {
		num := i
		go func() {
			ic.resourceHandler(num, "default", ic.defaultChannel)
		}()
	}
}

func (ic *importContext) closeImportChannels() {
	for rt, ch := range ic.channels {
		log.Printf("[DEBUG] Closing channel for resource %s", rt)
		close(ch)
	}
	close(ic.defaultChannel)
}

// This function checks if resource exist in any state (already added or in process of addition)
func (ic *importContext) Has(r *resource) bool {
	return ic.HasInState(r, false)
}

func (ic *importContext) isImporting(s string) (bool, bool) {
	ic.importingMutex.RLocker().Lock()
	defer ic.importingMutex.RLocker().Unlock()
	v, visiting := ic.importing[s]
	return v, visiting
}

// This function checks if resource exist. onlyAdded flag enforces that true is returned only if it was added with Add()
func (ic *importContext) HasInState(r *resource, onlyAdded bool) bool {
	v, visiting := ic.isImporting(r.String())
	if visiting && (v || !onlyAdded) {
		return true
	}
	return ic.State.Has(r)
}

func (ic *importContext) setImportingState(s string, state bool) {
	ic.importingMutex.Lock()
	defer ic.importingMutex.Unlock()
	ic.importing[s] = state
}

func (ic *importContext) Add(r *resource) {
	if ic.HasInState(r, true) { // resource must exist and already marked as added
		return
	}
	ic.setImportingState(r.String(), true) // mark resource as added
	state := r.Data.State()
	if state == nil {
		log.Printf("[ERROR] state is nil for %s", r)
		return
	}
	inst := instanceApproximation{
		Attributes: map[string]any{},
	}
	for k, v := range state.Attributes {
		inst.Attributes[k] = v
	}
	if r.Mode == "" {
		r.Mode = "managed"
	}
	inst.Attributes["id"] = r.ID
	ic.State.Append(resourceApproximation{
		Mode:      r.Mode,
		Type:      r.Resource,
		Name:      r.Name,
		Instances: []instanceApproximation{inst},
		Resource:  r,
	})
	// in single-threaded scenario scope is toposorted
	ic.Scope.Append(r)
}

func (ic *importContext) regexFix(s string, fixes []regexFix) string {
	for _, x := range fixes {
		s = x.Regex.ReplaceAllString(s, x.Replacement)
	}
	return s
}

func (ic *importContext) ResourceName(r *resource) string {
	name := r.Name
	if name == "" && ic.Importables[r.Resource].Name != nil {
		name = ic.Importables[r.Resource].Name(ic, r.Data)
	}
	if name == "" {
		name = r.ID
	}
	name = ic.prefix + name
	origCaseName := name
	name = strings.ToLower(name)
	name = ic.regexFix(name, ic.nameFixes)
	// this is either numeric id or all-non-ascii
	if regexp.MustCompile(`^\d`).MatchString(name) || name == "" {
		if name == "" {
			origCaseName = r.ID
		}
		name = fmt.Sprintf("r%x", md5.Sum([]byte(origCaseName)))[0:12]
	}
	return name
}

func (ic *importContext) EmitIfUpdatedAfterMillis(r *resource, modifiedAt int64, message string) {
	updatedSinceMs := ic.getUpdatedSinceMs()
	if ic.incremental && modifiedAt < updatedSinceMs {
		log.Printf("[DEBUG] skipping %s that was modified at %d (last active=%d)",
			message, modifiedAt, updatedSinceMs)
		return
	}
	ic.Emit(r)
}

func (ic *importContext) EmitIfUpdatedAfterMillisAndNameMatches(r *resource, name string, modifiedAt int64, message string) {
	if ic.MatchesName(name) {
		ic.EmitIfUpdatedAfterMillis(r, modifiedAt, message)
	}
}

func (ic *importContext) EmitIfUpdatedAfterIsoString(r *resource, updatedAt, message string) {
	updatedSinceStr := ic.getUpdatedSinceStr()
	if ic.incremental && updatedAt < updatedSinceStr {
		log.Printf("[DEBUG] skipping %s that was modified at %s (updatedSince=%s)", message,
			updatedAt, updatedSinceStr)
		return
	}
	ic.Emit(r)
}

func (ic *importContext) Emit(r *resource) {
	// TODO: change into channels, if stack trace depth issues would surface
	_, v := r.MatchPair()
	if v == "" {
		log.Printf("[DEBUG] %s has got empty identifier", r)
		return
	}
	ir, ok := ic.Importables[r.Resource]
	if !ok {
		log.Printf("[ERROR] %s is not available for import", r)
		return
	}
	if !ic.isServiceEnabled(ir.Service) {
		log.Printf("[DEBUG] %s (%s service) is not part of the import", r.Resource, ir.Service)
		return
	}
	if ic.Has(r) {
		log.Printf("[DEBUG] %s already imported", r)
		return
	}
	if ic.testEmits != nil {
		log.Printf("[INFO] %s is emitted in test mode", r)
		ic.testEmitsMutex.Lock()
		ic.testEmits[r.String()] = true
		ic.testEmitsMutex.Unlock()
		return
	}
	ic.setImportingState(r.String(), false) // we're starting to add a new resource
	_, ok = ic.Resources[r.Resource]
	if !ok {
		log.Printf("[ERROR] %s is not available in provider", r)
		return
	}

	if ic.accountLevel && !ir.AccountLevel {
		log.Printf("[DEBUG] %s (%s service) is not part of the account level export", r.Resource, ir.Service)
		return
	}
	// TODO: add similar condition for checking workspace-level objects only. After new ACLs import is merged

	// from here, it should be done by the goroutine...  send resource into the channel
	ch, exists := ic.channels[r.Resource]
	if exists {
		log.Printf("[TRACE] increasing counter & sending to the channel for resource %s", r.Resource)
		ic.waitGroup.Add(1)
		ch <- r
	} else {
		log.Print("[TRACE] increasing counter & sending to the default channel")
		ic.waitGroup.Add(1)
		ic.defaultChannel <- r
	}
<<<<<<< HEAD
}

func maybeAddQuoteCharacter(s string) string {
	s = strings.ReplaceAll(s, "\\", "\\\\")
	s = strings.ReplaceAll(s, "\"", "\\\"")
	return s
}

func (ic *importContext) getTraversalTokens(ref reference, value string, origResource *resource, origPath string) (hclwrite.Tokens, bool) {
	matchType := ref.MatchTypeValue()
	attr := ref.MatchAttribute()
	attrValue, traversal, isData := ic.Find(value, attr, ref, origResource, origPath)
	// at least one invocation of ic.Find will assign Nil to traversal if resource with value is not found
	if traversal == nil {
		return nil, isData
	}
	// capture if it's data?
	switch matchType {
	case MatchExact, MatchDefault, MatchCaseInsensitive:
		return hclwrite.TokensForTraversal(traversal), isData
	case MatchPrefix, MatchLongestPrefix:
		rest := value[len(attrValue):]
		tokens := hclwrite.Tokens{&hclwrite.Token{Type: hclsyntax.TokenOQuote, Bytes: []byte{'"', '$', '{'}}}
		tokens = append(tokens, hclwrite.TokensForTraversal(traversal)...)
		tokens = append(tokens, &hclwrite.Token{Type: hclsyntax.TokenCQuote, Bytes: []byte{'}'}})
		tokens = append(tokens, &hclwrite.Token{Type: hclsyntax.TokenQuotedLit, Bytes: []byte(maybeAddQuoteCharacter(rest))})
		tokens = append(tokens, &hclwrite.Token{Type: hclsyntax.TokenCQuote, Bytes: []byte{'"'}})
		return tokens, isData
	case MatchRegexp:
		indices := ref.Regexp.FindStringSubmatchIndex(value)
		if len(indices) == 4 {
			tokens := hclwrite.Tokens{&hclwrite.Token{Type: hclsyntax.TokenOQuote, Bytes: []byte{'"'}}}
			tokens = append(tokens, &hclwrite.Token{Type: hclsyntax.TokenQuotedLit, Bytes: []byte(maybeAddQuoteCharacter(value[0:indices[2]]))})
			tokens = append(tokens, &hclwrite.Token{Type: hclsyntax.TokenOQuote, Bytes: []byte{'$', '{'}})
			tokens = append(tokens, hclwrite.TokensForTraversal(traversal)...)
			tokens = append(tokens, &hclwrite.Token{Type: hclsyntax.TokenCQuote, Bytes: []byte{'}'}})
			tokens = append(tokens, &hclwrite.Token{Type: hclsyntax.TokenQuotedLit, Bytes: []byte(maybeAddQuoteCharacter(value[indices[3]:]))})
			tokens = append(tokens, &hclwrite.Token{Type: hclsyntax.TokenCQuote, Bytes: []byte{'"'}})
			return tokens, isData
		}
		log.Printf("[WARN] Can't match found data in '%s'. Indices: %v", value, indices)
	default:
		log.Printf("[WARN] Unsupported match type: %s", ref.MatchType)
	}
	return nil, false
}

// TODO: move to IC
var dependsRe = regexp.MustCompile(`(\.[\d]+)`)

func (ic *importContext) generateVariableName(attrName, name string) string {
	return fmt.Sprintf("%s_%s", attrName, name)
}

func (ic *importContext) reference(i importable, path []string, value string, ctyValue cty.Value, origResource *resource) hclwrite.Tokens {
	pathString := strings.Join(path, ".")
	match := dependsRe.ReplaceAllString(pathString, "")
	// get reference candidate, but if it's a `data`, then look for another non-data reference if possible..
	var dataTokens hclwrite.Tokens
	for _, d := range i.Depends {
		if d.Path != match {
			continue
		}
		if d.File {
			relativeFile := fmt.Sprintf("${path.module}/%s", value)
			return hclwrite.Tokens{
				&hclwrite.Token{Type: hclsyntax.TokenOQuote, Bytes: []byte{'"'}},
				&hclwrite.Token{Type: hclsyntax.TokenQuotedLit, Bytes: []byte(relativeFile)},
				&hclwrite.Token{Type: hclsyntax.TokenCQuote, Bytes: []byte{'"'}},
			}
		}
		if d.Variable {
			varName := ic.generateVariableName(path[0], value)
			return ic.variable(varName, "")
		}

		tokens, isData := ic.getTraversalTokens(d, value, origResource, pathString)
		if tokens != nil {
			if isData {
				dataTokens = tokens
				log.Printf("[DEBUG] Got reference to data for dependency %v", d)
			} else {
				return tokens
			}
		}
	}
	if len(dataTokens) > 0 {
		return dataTokens
	}
	return hclwrite.TokensForValue(ctyValue)
}

func (ic *importContext) variable(name, desc string) hclwrite.Tokens {
	ic.variablesLock.Lock()
	ic.variables[name] = desc
	ic.variablesLock.Unlock()
	return hclwrite.TokensForTraversal(hcl.Traversal{
		hcl.TraverseRoot{Name: "var"},
		hcl.TraverseAttr{Name: name},
	})
}

type fieldTuple struct {
	Field  string
	Schema *schema.Schema
}

func (ic *importContext) dataToHcl(i importable, path []string,
	pr *schema.Resource, res *resource, body *hclwrite.Body) error {
	d := res.Data
	ss := []fieldTuple{}
	for a, as := range pr.Schema {
		ss = append(ss, fieldTuple{a, as})
	}
	sort.Slice(ss, func(i, j int) bool {
		// it just happens that reverse field order
		// makes the most beautiful configs
		return ss[i].Field > ss[j].Field
	})
	var_cnt := 0
	for _, tuple := range ss {
		a, as := tuple.Field, tuple.Schema
		pathString := strings.Join(append(path, a), ".")
		raw, nonZero := d.GetOk(pathString)
		// log.Printf("[DEBUG] path=%s, raw='%v'", pathString, raw)
		if i.ShouldOmitField == nil { // we don't have custom function, so skip computed & default fields
			if defaultShouldOmitFieldFunc(ic, pathString, as, d) {
				continue
			}
		} else if i.ShouldOmitField(ic, pathString, as, d) {
			continue
		}
		mpath := dependsRe.ReplaceAllString(pathString, "")
		for _, ref := range i.Depends {
			if ref.Path == mpath && ref.Variable {
				// sensitive fields are moved to variable depends, variable name is normalized
				// TODO: handle a case when we have multiple blocks, so names won't be unique
				raw = ic.regexFix(ic.ResourceName(res), simpleNameFixes)
				if var_cnt > 0 {
					raw = fmt.Sprintf("%s_%d", raw, var_cnt)
				}
				nonZero = true
				var_cnt++
			}
		}
		shouldSkip := !nonZero
		if as.Required { // for required fields we must produce a value, even empty...
			shouldSkip = false
		} else if as.Default != nil && !reflect.DeepEqual(raw, as.Default) {
			// In case when have zero value, but there is non-zero default, we also need to produce it
			shouldSkip = false
		}
		if shouldSkip && (i.ShouldGenerateField == nil || !i.ShouldGenerateField(ic, pathString, as, d)) {
			continue
		}
		switch as.Type {
		case schema.TypeString:
			value := raw.(string)
			tokens := ic.reference(i, append(path, a), value, cty.StringVal(value), res)
			body.SetAttributeRaw(a, tokens)
		case schema.TypeBool:
			body.SetAttributeValue(a, cty.BoolVal(raw.(bool)))
		case schema.TypeInt:
			var num int64
			switch iv := raw.(type) {
			case int:
				num = int64(iv)
			case int32:
				num = int64(iv)
			case int64:
				num = iv
			}
			body.SetAttributeRaw(a, ic.reference(i, append(path, a),
				strconv.FormatInt(num, 10), cty.NumberIntVal(num), res))
		case schema.TypeFloat:
			body.SetAttributeValue(a, cty.NumberFloatVal(raw.(float64)))
		case schema.TypeMap:
			// TODO: Resolve references in maps as well, and also support different types inside map...
			ov := map[string]cty.Value{}
			for key, iv := range raw.(map[string]any) {
				v := cty.StringVal(fmt.Sprintf("%v", iv))
				ov[key] = v
			}
			body.SetAttributeValue(a, cty.ObjectVal(ov))
		case schema.TypeSet:
			if rawSet, ok := raw.(*schema.Set); ok {
				rawList := rawSet.List()
				err := ic.readListFromData(i, append(path, a), res, rawList, body, as, func(i int) string {
					return strconv.Itoa(rawSet.F(rawList[i]))
				})
				if err != nil {
					return err
				}
			}
		case schema.TypeList:
			if rawList, ok := raw.([]any); ok {
				err := ic.readListFromData(i, append(path, a), res, rawList, body, as, strconv.Itoa)
				if err != nil {
					return err
				}
			}
		default:
			return fmt.Errorf("unsupported schema type: %v", path)
		}
	}
	// Generate `depends_on` only for top-level resource because `dataToHcl` is called recursively
	if len(path) == 0 && len(res.DependsOn) > 0 {
		notIgnoredResources := []*resource{}
		for _, dr := range res.DependsOn {
			dr := dr
			if dr.Data == nil {
				tdr := ic.Scope.FindById(dr.Resource, dr.ID)
				if tdr == nil {
					log.Printf("[WARN] can't find resource %s in scope", dr)
					continue
				}
				dr = tdr
			}
			if ic.Importables[dr.Resource].Ignore == nil || !ic.Importables[dr.Resource].Ignore(ic, dr) {
				found := false
				for _, v := range notIgnoredResources {
					if v.ID == dr.ID && v.Resource == dr.Resource {
						found = true
						break
					}
				}
				if !found {
					notIgnoredResources = append(notIgnoredResources, dr)
				}
			}
		}
		if len(notIgnoredResources) > 0 {
			toks := hclwrite.Tokens{}
			toks = append(toks, &hclwrite.Token{
				Type:  hclsyntax.TokenOBrack,
				Bytes: []byte{'['},
			})
			for i, dr := range notIgnoredResources {
				if i > 0 {
					toks = append(toks, &hclwrite.Token{
						Type:  hclsyntax.TokenComma,
						Bytes: []byte{','},
					})
				}
				toks = append(toks, hclwrite.TokensForTraversal(hcl.Traversal{
					hcl.TraverseRoot{Name: dr.Resource},
					hcl.TraverseAttr{Name: ic.ResourceName(dr)},
				})...)
			}
			toks = append(toks, &hclwrite.Token{
				Type:  hclsyntax.TokenCBrack,
				Bytes: []byte{']'},
			})
			body.SetAttributeRaw("depends_on", toks)
		}
	}
	return nil
}

func (ic *importContext) readListFromData(i importable, path []string, res *resource,
	rawList []any, body *hclwrite.Body, as *schema.Schema, offsetConverter func(i int) string) error {
	if len(rawList) == 0 {
		return nil
	}
	name := path[len(path)-1]
	switch elem := as.Elem.(type) {
	case *schema.Resource:
		if as.MaxItems == 1 {
			nestedPath := append(path, offsetConverter(0))
			confBlock := body.AppendNewBlock(name, []string{})
			return ic.dataToHcl(i, nestedPath, elem, res, confBlock.Body())
		}
		for offset := range rawList {
			confBlock := body.AppendNewBlock(name, []string{})
			nestedPath := append(path, offsetConverter(offset))
			err := ic.dataToHcl(i, nestedPath, elem, res, confBlock.Body())
			if err != nil {
				return err
			}
		}
	case *schema.Schema:
		toks := hclwrite.Tokens{}
		toks = append(toks, &hclwrite.Token{
			Type:  hclsyntax.TokenOBrack,
			Bytes: []byte{'['},
		})
		for _, raw := range rawList {
			if len(toks) != 1 {
				toks = append(toks, &hclwrite.Token{
					Type:  hclsyntax.TokenComma,
					Bytes: []byte{','},
				})
			}
			switch x := raw.(type) {
			case string:
				value := raw.(string)
				toks = append(toks, ic.reference(i, path, value, cty.StringVal(value), res)...)
			case int:
				// probably we don't even use integer lists?...
				toks = append(toks, hclwrite.TokensForValue(
					cty.NumberIntVal(int64(x)))...)
			default:
				return fmt.Errorf("unsupported primitive list: %#v", path)
			}
		}
		toks = append(toks, &hclwrite.Token{
			Type:  hclsyntax.TokenCBrack,
			Bytes: []byte{']'},
		})
		body.SetAttributeRaw(name, toks)
	}
	return nil
=======
>>>>>>> 81be5916
}<|MERGE_RESOLUTION|>--- conflicted
+++ resolved
@@ -741,319 +741,4 @@
 		ic.waitGroup.Add(1)
 		ic.defaultChannel <- r
 	}
-<<<<<<< HEAD
-}
-
-func maybeAddQuoteCharacter(s string) string {
-	s = strings.ReplaceAll(s, "\\", "\\\\")
-	s = strings.ReplaceAll(s, "\"", "\\\"")
-	return s
-}
-
-func (ic *importContext) getTraversalTokens(ref reference, value string, origResource *resource, origPath string) (hclwrite.Tokens, bool) {
-	matchType := ref.MatchTypeValue()
-	attr := ref.MatchAttribute()
-	attrValue, traversal, isData := ic.Find(value, attr, ref, origResource, origPath)
-	// at least one invocation of ic.Find will assign Nil to traversal if resource with value is not found
-	if traversal == nil {
-		return nil, isData
-	}
-	// capture if it's data?
-	switch matchType {
-	case MatchExact, MatchDefault, MatchCaseInsensitive:
-		return hclwrite.TokensForTraversal(traversal), isData
-	case MatchPrefix, MatchLongestPrefix:
-		rest := value[len(attrValue):]
-		tokens := hclwrite.Tokens{&hclwrite.Token{Type: hclsyntax.TokenOQuote, Bytes: []byte{'"', '$', '{'}}}
-		tokens = append(tokens, hclwrite.TokensForTraversal(traversal)...)
-		tokens = append(tokens, &hclwrite.Token{Type: hclsyntax.TokenCQuote, Bytes: []byte{'}'}})
-		tokens = append(tokens, &hclwrite.Token{Type: hclsyntax.TokenQuotedLit, Bytes: []byte(maybeAddQuoteCharacter(rest))})
-		tokens = append(tokens, &hclwrite.Token{Type: hclsyntax.TokenCQuote, Bytes: []byte{'"'}})
-		return tokens, isData
-	case MatchRegexp:
-		indices := ref.Regexp.FindStringSubmatchIndex(value)
-		if len(indices) == 4 {
-			tokens := hclwrite.Tokens{&hclwrite.Token{Type: hclsyntax.TokenOQuote, Bytes: []byte{'"'}}}
-			tokens = append(tokens, &hclwrite.Token{Type: hclsyntax.TokenQuotedLit, Bytes: []byte(maybeAddQuoteCharacter(value[0:indices[2]]))})
-			tokens = append(tokens, &hclwrite.Token{Type: hclsyntax.TokenOQuote, Bytes: []byte{'$', '{'}})
-			tokens = append(tokens, hclwrite.TokensForTraversal(traversal)...)
-			tokens = append(tokens, &hclwrite.Token{Type: hclsyntax.TokenCQuote, Bytes: []byte{'}'}})
-			tokens = append(tokens, &hclwrite.Token{Type: hclsyntax.TokenQuotedLit, Bytes: []byte(maybeAddQuoteCharacter(value[indices[3]:]))})
-			tokens = append(tokens, &hclwrite.Token{Type: hclsyntax.TokenCQuote, Bytes: []byte{'"'}})
-			return tokens, isData
-		}
-		log.Printf("[WARN] Can't match found data in '%s'. Indices: %v", value, indices)
-	default:
-		log.Printf("[WARN] Unsupported match type: %s", ref.MatchType)
-	}
-	return nil, false
-}
-
-// TODO: move to IC
-var dependsRe = regexp.MustCompile(`(\.[\d]+)`)
-
-func (ic *importContext) generateVariableName(attrName, name string) string {
-	return fmt.Sprintf("%s_%s", attrName, name)
-}
-
-func (ic *importContext) reference(i importable, path []string, value string, ctyValue cty.Value, origResource *resource) hclwrite.Tokens {
-	pathString := strings.Join(path, ".")
-	match := dependsRe.ReplaceAllString(pathString, "")
-	// get reference candidate, but if it's a `data`, then look for another non-data reference if possible..
-	var dataTokens hclwrite.Tokens
-	for _, d := range i.Depends {
-		if d.Path != match {
-			continue
-		}
-		if d.File {
-			relativeFile := fmt.Sprintf("${path.module}/%s", value)
-			return hclwrite.Tokens{
-				&hclwrite.Token{Type: hclsyntax.TokenOQuote, Bytes: []byte{'"'}},
-				&hclwrite.Token{Type: hclsyntax.TokenQuotedLit, Bytes: []byte(relativeFile)},
-				&hclwrite.Token{Type: hclsyntax.TokenCQuote, Bytes: []byte{'"'}},
-			}
-		}
-		if d.Variable {
-			varName := ic.generateVariableName(path[0], value)
-			return ic.variable(varName, "")
-		}
-
-		tokens, isData := ic.getTraversalTokens(d, value, origResource, pathString)
-		if tokens != nil {
-			if isData {
-				dataTokens = tokens
-				log.Printf("[DEBUG] Got reference to data for dependency %v", d)
-			} else {
-				return tokens
-			}
-		}
-	}
-	if len(dataTokens) > 0 {
-		return dataTokens
-	}
-	return hclwrite.TokensForValue(ctyValue)
-}
-
-func (ic *importContext) variable(name, desc string) hclwrite.Tokens {
-	ic.variablesLock.Lock()
-	ic.variables[name] = desc
-	ic.variablesLock.Unlock()
-	return hclwrite.TokensForTraversal(hcl.Traversal{
-		hcl.TraverseRoot{Name: "var"},
-		hcl.TraverseAttr{Name: name},
-	})
-}
-
-type fieldTuple struct {
-	Field  string
-	Schema *schema.Schema
-}
-
-func (ic *importContext) dataToHcl(i importable, path []string,
-	pr *schema.Resource, res *resource, body *hclwrite.Body) error {
-	d := res.Data
-	ss := []fieldTuple{}
-	for a, as := range pr.Schema {
-		ss = append(ss, fieldTuple{a, as})
-	}
-	sort.Slice(ss, func(i, j int) bool {
-		// it just happens that reverse field order
-		// makes the most beautiful configs
-		return ss[i].Field > ss[j].Field
-	})
-	var_cnt := 0
-	for _, tuple := range ss {
-		a, as := tuple.Field, tuple.Schema
-		pathString := strings.Join(append(path, a), ".")
-		raw, nonZero := d.GetOk(pathString)
-		// log.Printf("[DEBUG] path=%s, raw='%v'", pathString, raw)
-		if i.ShouldOmitField == nil { // we don't have custom function, so skip computed & default fields
-			if defaultShouldOmitFieldFunc(ic, pathString, as, d) {
-				continue
-			}
-		} else if i.ShouldOmitField(ic, pathString, as, d) {
-			continue
-		}
-		mpath := dependsRe.ReplaceAllString(pathString, "")
-		for _, ref := range i.Depends {
-			if ref.Path == mpath && ref.Variable {
-				// sensitive fields are moved to variable depends, variable name is normalized
-				// TODO: handle a case when we have multiple blocks, so names won't be unique
-				raw = ic.regexFix(ic.ResourceName(res), simpleNameFixes)
-				if var_cnt > 0 {
-					raw = fmt.Sprintf("%s_%d", raw, var_cnt)
-				}
-				nonZero = true
-				var_cnt++
-			}
-		}
-		shouldSkip := !nonZero
-		if as.Required { // for required fields we must produce a value, even empty...
-			shouldSkip = false
-		} else if as.Default != nil && !reflect.DeepEqual(raw, as.Default) {
-			// In case when have zero value, but there is non-zero default, we also need to produce it
-			shouldSkip = false
-		}
-		if shouldSkip && (i.ShouldGenerateField == nil || !i.ShouldGenerateField(ic, pathString, as, d)) {
-			continue
-		}
-		switch as.Type {
-		case schema.TypeString:
-			value := raw.(string)
-			tokens := ic.reference(i, append(path, a), value, cty.StringVal(value), res)
-			body.SetAttributeRaw(a, tokens)
-		case schema.TypeBool:
-			body.SetAttributeValue(a, cty.BoolVal(raw.(bool)))
-		case schema.TypeInt:
-			var num int64
-			switch iv := raw.(type) {
-			case int:
-				num = int64(iv)
-			case int32:
-				num = int64(iv)
-			case int64:
-				num = iv
-			}
-			body.SetAttributeRaw(a, ic.reference(i, append(path, a),
-				strconv.FormatInt(num, 10), cty.NumberIntVal(num), res))
-		case schema.TypeFloat:
-			body.SetAttributeValue(a, cty.NumberFloatVal(raw.(float64)))
-		case schema.TypeMap:
-			// TODO: Resolve references in maps as well, and also support different types inside map...
-			ov := map[string]cty.Value{}
-			for key, iv := range raw.(map[string]any) {
-				v := cty.StringVal(fmt.Sprintf("%v", iv))
-				ov[key] = v
-			}
-			body.SetAttributeValue(a, cty.ObjectVal(ov))
-		case schema.TypeSet:
-			if rawSet, ok := raw.(*schema.Set); ok {
-				rawList := rawSet.List()
-				err := ic.readListFromData(i, append(path, a), res, rawList, body, as, func(i int) string {
-					return strconv.Itoa(rawSet.F(rawList[i]))
-				})
-				if err != nil {
-					return err
-				}
-			}
-		case schema.TypeList:
-			if rawList, ok := raw.([]any); ok {
-				err := ic.readListFromData(i, append(path, a), res, rawList, body, as, strconv.Itoa)
-				if err != nil {
-					return err
-				}
-			}
-		default:
-			return fmt.Errorf("unsupported schema type: %v", path)
-		}
-	}
-	// Generate `depends_on` only for top-level resource because `dataToHcl` is called recursively
-	if len(path) == 0 && len(res.DependsOn) > 0 {
-		notIgnoredResources := []*resource{}
-		for _, dr := range res.DependsOn {
-			dr := dr
-			if dr.Data == nil {
-				tdr := ic.Scope.FindById(dr.Resource, dr.ID)
-				if tdr == nil {
-					log.Printf("[WARN] can't find resource %s in scope", dr)
-					continue
-				}
-				dr = tdr
-			}
-			if ic.Importables[dr.Resource].Ignore == nil || !ic.Importables[dr.Resource].Ignore(ic, dr) {
-				found := false
-				for _, v := range notIgnoredResources {
-					if v.ID == dr.ID && v.Resource == dr.Resource {
-						found = true
-						break
-					}
-				}
-				if !found {
-					notIgnoredResources = append(notIgnoredResources, dr)
-				}
-			}
-		}
-		if len(notIgnoredResources) > 0 {
-			toks := hclwrite.Tokens{}
-			toks = append(toks, &hclwrite.Token{
-				Type:  hclsyntax.TokenOBrack,
-				Bytes: []byte{'['},
-			})
-			for i, dr := range notIgnoredResources {
-				if i > 0 {
-					toks = append(toks, &hclwrite.Token{
-						Type:  hclsyntax.TokenComma,
-						Bytes: []byte{','},
-					})
-				}
-				toks = append(toks, hclwrite.TokensForTraversal(hcl.Traversal{
-					hcl.TraverseRoot{Name: dr.Resource},
-					hcl.TraverseAttr{Name: ic.ResourceName(dr)},
-				})...)
-			}
-			toks = append(toks, &hclwrite.Token{
-				Type:  hclsyntax.TokenCBrack,
-				Bytes: []byte{']'},
-			})
-			body.SetAttributeRaw("depends_on", toks)
-		}
-	}
-	return nil
-}
-
-func (ic *importContext) readListFromData(i importable, path []string, res *resource,
-	rawList []any, body *hclwrite.Body, as *schema.Schema, offsetConverter func(i int) string) error {
-	if len(rawList) == 0 {
-		return nil
-	}
-	name := path[len(path)-1]
-	switch elem := as.Elem.(type) {
-	case *schema.Resource:
-		if as.MaxItems == 1 {
-			nestedPath := append(path, offsetConverter(0))
-			confBlock := body.AppendNewBlock(name, []string{})
-			return ic.dataToHcl(i, nestedPath, elem, res, confBlock.Body())
-		}
-		for offset := range rawList {
-			confBlock := body.AppendNewBlock(name, []string{})
-			nestedPath := append(path, offsetConverter(offset))
-			err := ic.dataToHcl(i, nestedPath, elem, res, confBlock.Body())
-			if err != nil {
-				return err
-			}
-		}
-	case *schema.Schema:
-		toks := hclwrite.Tokens{}
-		toks = append(toks, &hclwrite.Token{
-			Type:  hclsyntax.TokenOBrack,
-			Bytes: []byte{'['},
-		})
-		for _, raw := range rawList {
-			if len(toks) != 1 {
-				toks = append(toks, &hclwrite.Token{
-					Type:  hclsyntax.TokenComma,
-					Bytes: []byte{','},
-				})
-			}
-			switch x := raw.(type) {
-			case string:
-				value := raw.(string)
-				toks = append(toks, ic.reference(i, path, value, cty.StringVal(value), res)...)
-			case int:
-				// probably we don't even use integer lists?...
-				toks = append(toks, hclwrite.TokensForValue(
-					cty.NumberIntVal(int64(x)))...)
-			default:
-				return fmt.Errorf("unsupported primitive list: %#v", path)
-			}
-		}
-		toks = append(toks, &hclwrite.Token{
-			Type:  hclsyntax.TokenCBrack,
-			Bytes: []byte{']'},
-		})
-		body.SetAttributeRaw(name, toks)
-	}
-	return nil
-=======
->>>>>>> 81be5916
 }
--- conflicted
+++ resolved
@@ -75,11 +75,7 @@
 			}
 
 			// Bind the current workspace if the external location is isolated, otherwise the read will fail
-<<<<<<< HEAD
-			return bindings.AddCurrentWorkspaceBindings(ctx, d, w, el.Name, "external-location")
-=======
 			return bindings.AddCurrentWorkspaceBindings(ctx, d, w, el.Name, catalog.UpdateBindingsSecurableTypeExternalLocation)
->>>>>>> 81be5916
 		},
 		Read: func(ctx context.Context, d *schema.ResourceData, c *common.DatabricksClient) error {
 			w, err := c.WorkspaceClient()
@@ -138,11 +134,7 @@
 				return err
 			}
 			// Bind the current workspace if the external location is isolated, otherwise the read will fail
-<<<<<<< HEAD
-			return bindings.AddCurrentWorkspaceBindings(ctx, d, w, updateExternalLocationRequest.Name, "external-location")
-=======
 			return bindings.AddCurrentWorkspaceBindings(ctx, d, w, updateExternalLocationRequest.Name, catalog.UpdateBindingsSecurableTypeExternalLocation)
->>>>>>> 81be5916
 		},
 		Delete: func(ctx context.Context, d *schema.ResourceData, c *common.DatabricksClient) error {
 			force := d.Get("force_destroy").(bool)
